"use strict";
/*---------------------------------------------------------------------------------------------
 *  Copyright (c) Microsoft Corporation. All rights reserved.
 *  Licensed under the MIT License. See License.txt in the project root for license information.
 *--------------------------------------------------------------------------------------------*/
Object.defineProperty(exports, "__esModule", { value: true });
const path = require("path");
const fs = require("fs");
const minimatch = require("minimatch");
const vscode_universal_bundler_1 = require("vscode-universal-bundler");
const cross_spawn_promise_1 = require("@malept/cross-spawn-promise");
const esm_1 = require("../lib/esm");
const root = path.dirname(path.dirname(__dirname));
async function main(buildDir) {
    const arch = process.env['VSCODE_ARCH'];
    if (!buildDir) {
        throw new Error('Build dir not provided');
    }
    const product = JSON.parse(fs.readFileSync(path.join(root, 'product.json'), 'utf8'));
    const appName = product.nameLong + '.app';
    const x64AppPath = path.join(buildDir, 'VSCode-darwin-x64', appName);
    const arm64AppPath = path.join(buildDir, 'VSCode-darwin-arm64', appName);
    const asarRelativePath = path.join('Contents', 'Resources', 'app', 'node_modules.asar');
    const outAppPath = path.join(buildDir, `VSCode-darwin-${arch}`, appName);
    const productJsonPath = path.resolve(outAppPath, 'Contents', 'Resources', 'app', 'product.json');
    const filesToSkip = [
        '**/CodeResources',
        '**/Credits.rtf',
    ];
<<<<<<< HEAD
    const canAsar = false; // TODO@esm ASAR disabled in ESM
=======
    const canAsar = !(0, esm_1.isESM)('ASAR disabled in universal build'); // TODO@esm ASAR disabled in ESM
>>>>>>> 0dea4804
    await (0, vscode_universal_bundler_1.makeUniversalApp)({
        x64AppPath,
        arm64AppPath,
        asarPath: canAsar ? asarRelativePath : undefined,
        outAppPath,
        force: true,
        mergeASARs: canAsar,
        x64ArchFiles: '*/kerberos.node',
        filesToSkipComparison: (file) => {
            for (const expected of filesToSkip) {
                if (minimatch(file, expected)) {
                    return true;
                }
            }
            return false;
        }
    });
    const productJson = JSON.parse(fs.readFileSync(productJsonPath, 'utf8'));
    Object.assign(productJson, {
        darwinUniversalAssetId: 'darwin-universal'
    });
    fs.writeFileSync(productJsonPath, JSON.stringify(productJson, null, '\t'));
    // Verify if native module architecture is correct
    const findOutput = await (0, cross_spawn_promise_1.spawn)('find', [outAppPath, '-name', 'kerberos.node']);
    const lipoOutput = await (0, cross_spawn_promise_1.spawn)('lipo', ['-archs', findOutput.replace(/\n$/, '')]);
    if (lipoOutput.replace(/\n$/, '') !== 'x86_64 arm64') {
        throw new Error(`Invalid arch, got : ${lipoOutput}`);
    }
}
if (require.main === module) {
    main(process.argv[2]).catch(err => {
        console.error(err);
        process.exit(1);
    });
}
//# sourceMappingURL=create-universal-app.js.map<|MERGE_RESOLUTION|>--- conflicted
+++ resolved
@@ -27,11 +27,7 @@
         '**/CodeResources',
         '**/Credits.rtf',
     ];
-<<<<<<< HEAD
-    const canAsar = false; // TODO@esm ASAR disabled in ESM
-=======
     const canAsar = !(0, esm_1.isESM)('ASAR disabled in universal build'); // TODO@esm ASAR disabled in ESM
->>>>>>> 0dea4804
     await (0, vscode_universal_bundler_1.makeUniversalApp)({
         x64AppPath,
         arm64AppPath,
