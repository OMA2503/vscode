/*---------------------------------------------------------------------------------------------
 *  Copyright (c) Microsoft Corporation. All rights reserved.
 *  Licensed under the MIT License. See License.txt in the project root for license information.
 *--------------------------------------------------------------------------------------------*/

import * as fs from 'fs';
import { Readable } from 'stream';
import * as crypto from 'crypto';
import { BlobServiceClient, BlockBlobParallelUploadOptions, StoragePipelineOptions, StorageRetryPolicyType } from '@azure/storage-blob';
import * as mime from 'mime';
import { CosmosClient } from '@azure/cosmos';
import { ClientSecretCredential } from '@azure/identity';
import { retry } from './retry';

interface Asset {
	platform: string;
	type: string;
	url: string;
	mooncakeUrl?: string;
	hash: string;
	sha256hash: string;
	size: number;
	supportsFastUpdate?: boolean;
}

if (process.argv.length !== 8) {
	console.error('Usage: node createAsset.js PRODUCT OS ARCH TYPE NAME FILE');
	process.exit(-1);
}

const Ignore = Symbol('Ignore');

// Contains all of the logic for mapping details to our actual product names in CosmosDB
function getPlatform(product: string, os: string, arch: string, type: string): string | typeof Ignore {
	switch (os) {
		case 'win32':
			switch (product) {
				case 'client': {
					const asset = arch === 'ia32' ? 'win32' : `win32-${arch}`;
					switch (type) {
						case 'archive':
							return `${asset}-archive`;
						case 'setup':
							return asset;
						case 'user-setup':
							return `${asset}-user`;
						default:
							throw new Error(`Unrecognized: ${product} ${os} ${arch} ${type}`);
					}
				}
				case 'server':
					if (arch === 'arm64') {
						throw new Error(`Unrecognized: ${product} ${os} ${arch} ${type}`);
					}
					return arch === 'ia32' ? 'server-win32' : `server-win32-${arch}`;
				case 'web':
					if (arch === 'arm64') {
						throw new Error(`Unrecognized: ${product} ${os} ${arch} ${type}`);
					}
					return arch === 'ia32' ? 'server-win32-web' : `server-win32-${arch}-web`;
				case 'cli':
<<<<<<< HEAD
					return type === 'cli-unsigned' ? Ignore : `cli-win32-${arch}`;
=======
					return `cli-win32-${arch}`;
>>>>>>> 65270235
				default:
					throw new Error(`Unrecognized: ${product} ${os} ${arch} ${type}`);
			}
		case 'alpine':
			switch (product) {
				case 'server':
					return `server-alpine-${arch}`;
				case 'web':
					return `server-alpine-${arch}-web`;
				case 'cli':
					return `cli-alpine-${arch}`;
				default:
					throw new Error(`Unrecognized: ${product} ${os} ${arch} ${type}`);
			}
		case 'linux':
			switch (type) {
				case 'snap':
					return `linux-snap-${arch}`;
				case 'archive-unsigned':
					switch (product) {
						case 'client':
							return `linux-${arch}`;
						case 'server':
							return `server-linux-${arch}`;
						case 'web':
							return arch === 'standalone' ? 'web-standalone' : `server-linux-${arch}-web`;
						default:
							throw new Error(`Unrecognized: ${product} ${os} ${arch} ${type}`);
					}
				case 'deb-package':
					return `linux-deb-${arch}`;
				case 'rpm-package':
					return `linux-rpm-${arch}`;
<<<<<<< HEAD
				case 'cli-unsigned':
=======
				case 'cli':
>>>>>>> 65270235
					return `cli-linux-${arch}`;
				default:
					throw new Error(`Unrecognized: ${product} ${os} ${arch} ${type}`);
			}
		case 'darwin':
			switch (product) {
				case 'client':
					if (arch === 'x64') {
						return 'darwin';
					}
					return `darwin-${arch}`;
				case 'server':
					if (arch === 'x64') {
						return 'server-darwin';
					}
					return `server-darwin-${arch}`;
				case 'web':
					if (arch === 'x64') {
						return 'server-darwin-web';
					}
					return `server-darwin-${arch}-web`;
				case 'cli':
<<<<<<< HEAD
					return type === 'cli-unsigned' ? Ignore : `cli-darwin-${arch}`;
=======
					return `cli-darwin-${arch}`;
>>>>>>> 65270235
				default:
					throw new Error(`Unrecognized: ${product} ${os} ${arch} ${type}`);
			}
		default:
			throw new Error(`Unrecognized: ${product} ${os} ${arch} ${type}`);
	}
}

// Contains all of the logic for mapping types to our actual types in CosmosDB
function getRealType(type: string) {
	switch (type) {
		case 'user-setup':
			return 'setup';
		case 'deb-package':
		case 'rpm-package':
			return 'package';
		default:
			return type;
	}
}

function hashStream(hashName: string, stream: Readable): Promise<string> {
	return new Promise<string>((c, e) => {
		const shasum = crypto.createHash(hashName);

		stream
			.on('data', shasum.update.bind(shasum))
			.on('error', e)
			.on('close', () => c(shasum.digest('hex')));
	});
}

function getEnv(name: string): string {
	const result = process.env[name];

	if (typeof result === 'undefined') {
		throw new Error('Missing env: ' + name);
	}

	return result;
}

async function main(): Promise<void> {
	const [, , product, os, arch, unprocessedType, fileName, filePath] = process.argv;
	// getPlatform needs the unprocessedType
	const platform = getPlatform(product, os, arch, unprocessedType);
	if (platform === Ignore) {
		return;
	}

	const type = getRealType(unprocessedType);
	const quality = getEnv('VSCODE_QUALITY');
	const commit = process.env['VSCODE_DISTRO_COMMIT'] || getEnv('BUILD_SOURCEVERSION');

	console.log('Creating asset...');

	const stat = await new Promise<fs.Stats>((c, e) => fs.stat(filePath, (err, stat) => err ? e(err) : c(stat)));
	const size = stat.size;

	console.log('Size:', size);

	const stream = fs.createReadStream(filePath);
	const [sha1hash, sha256hash] = await Promise.all([hashStream('sha1', stream), hashStream('sha256', stream)]);

	console.log('SHA1:', sha1hash);
	console.log('SHA256:', sha256hash);

	const blobName = commit + '/' + fileName;

	const storagePipelineOptions: StoragePipelineOptions = { retryOptions: { retryPolicyType: StorageRetryPolicyType.EXPONENTIAL, maxTries: 6, tryTimeoutInMs: 10 * 60 * 1000 } };

	const credential = new ClientSecretCredential(process.env['AZURE_TENANT_ID']!, process.env['AZURE_CLIENT_ID']!, process.env['AZURE_CLIENT_SECRET']!);
	const blobServiceClient = new BlobServiceClient(`https://vscode.blob.core.windows.net`, credential, storagePipelineOptions);
	const containerClient = blobServiceClient.getContainerClient(quality);
	const blobClient = containerClient.getBlockBlobClient(blobName);

	const blobOptions: BlockBlobParallelUploadOptions = {
		blobHTTPHeaders: {
			blobContentType: mime.lookup(filePath),
			blobContentDisposition: `attachment; filename="${fileName}"`,
			blobCacheControl: 'max-age=31536000, public'
		}
	};

	const uploadPromises: Promise<void>[] = [];
	if (await blobClient.exists()) {
		console.log(`Blob ${quality}, ${blobName} already exists, not publishing again.`);
	} else {
		uploadPromises.push(retry(async () => {
			await blobClient.uploadFile(filePath, blobOptions);
			console.log('Blob successfully uploaded to Azure storage.');
		}));
	}

	const shouldUploadToMooncake = /true/i.test(process.env['VSCODE_PUBLISH_TO_MOONCAKE'] ?? 'true');

	if (shouldUploadToMooncake) {
		const mooncakeCredential = new ClientSecretCredential(process.env['AZURE_MOONCAKE_TENANT_ID']!, process.env['AZURE_MOONCAKE_CLIENT_ID']!, process.env['AZURE_MOONCAKE_CLIENT_SECRET']!);
		const mooncakeBlobServiceClient = new BlobServiceClient(`https://vscode.blob.core.chinacloudapi.cn`, mooncakeCredential, storagePipelineOptions);
		const mooncakeContainerClient = mooncakeBlobServiceClient.getContainerClient(quality);
		const mooncakeBlobClient = mooncakeContainerClient.getBlockBlobClient(blobName);

		if (await mooncakeBlobClient.exists()) {
			console.log(`Mooncake Blob ${quality}, ${blobName} already exists, not publishing again.`);
		} else {
			uploadPromises.push(retry(async () => {
				await mooncakeBlobClient.uploadFile(filePath, blobOptions);
				console.log('Blob successfully uploaded to Mooncake Azure storage.');
			}));
		}

		if (uploadPromises.length) {
			console.log('Uploading blobs to Azure storage and Mooncake Azure storage...');
		}
	} else {
		if (uploadPromises.length) {
			console.log('Uploading blobs to Azure storage...');
		}
	}

	await Promise.all(uploadPromises);

	console.log(uploadPromises.length ? 'All blobs successfully uploaded.' : 'No blobs to upload.');

	const assetUrl = `${process.env['AZURE_CDN_URL']}/${quality}/${blobName}`;
	const blobPath = new URL(assetUrl).pathname;
	const mooncakeUrl = `${process.env['MOONCAKE_CDN_URL']}${blobPath}`;

	const asset: Asset = {
		platform,
		type,
		url: assetUrl,
		hash: sha1hash,
		mooncakeUrl,
		sha256hash,
		size
	};

	// Remove this if we ever need to rollback fast updates for windows
	if (/win32/.test(platform)) {
		asset.supportsFastUpdate = true;
	}

	console.log('Asset:', JSON.stringify(asset, null, '  '));

	const client = new CosmosClient({ endpoint: process.env['AZURE_DOCUMENTDB_ENDPOINT']!, aadCredentials: credential });
	const scripts = client.database('builds').container(quality).scripts;
	await retry(() => scripts.storedProcedure('createAsset').execute('', [commit, asset, true]));

	console.log(`  Done ✔️`);
}

main().then(() => {
	console.log('Asset successfully created');
	process.exit(0);
}, err => {
	console.error(err);
	process.exit(1);
});<|MERGE_RESOLUTION|>--- conflicted
+++ resolved
@@ -28,10 +28,8 @@
 	process.exit(-1);
 }
 
-const Ignore = Symbol('Ignore');
-
 // Contains all of the logic for mapping details to our actual product names in CosmosDB
-function getPlatform(product: string, os: string, arch: string, type: string): string | typeof Ignore {
+function getPlatform(product: string, os: string, arch: string, type: string): string {
 	switch (os) {
 		case 'win32':
 			switch (product) {
@@ -59,11 +57,7 @@
 					}
 					return arch === 'ia32' ? 'server-win32-web' : `server-win32-${arch}-web`;
 				case 'cli':
-<<<<<<< HEAD
-					return type === 'cli-unsigned' ? Ignore : `cli-win32-${arch}`;
-=======
 					return `cli-win32-${arch}`;
->>>>>>> 65270235
 				default:
 					throw new Error(`Unrecognized: ${product} ${os} ${arch} ${type}`);
 			}
@@ -97,11 +91,7 @@
 					return `linux-deb-${arch}`;
 				case 'rpm-package':
 					return `linux-rpm-${arch}`;
-<<<<<<< HEAD
-				case 'cli-unsigned':
-=======
-				case 'cli':
->>>>>>> 65270235
+				case 'cli':
 					return `cli-linux-${arch}`;
 				default:
 					throw new Error(`Unrecognized: ${product} ${os} ${arch} ${type}`);
@@ -124,11 +114,7 @@
 					}
 					return `server-darwin-${arch}-web`;
 				case 'cli':
-<<<<<<< HEAD
-					return type === 'cli-unsigned' ? Ignore : `cli-darwin-${arch}`;
-=======
 					return `cli-darwin-${arch}`;
->>>>>>> 65270235
 				default:
 					throw new Error(`Unrecognized: ${product} ${os} ${arch} ${type}`);
 			}
@@ -175,10 +161,6 @@
 	const [, , product, os, arch, unprocessedType, fileName, filePath] = process.argv;
 	// getPlatform needs the unprocessedType
 	const platform = getPlatform(product, os, arch, unprocessedType);
-	if (platform === Ignore) {
-		return;
-	}
-
 	const type = getRealType(unprocessedType);
 	const quality = getEnv('VSCODE_QUALITY');
 	const commit = process.env['VSCODE_DISTRO_COMMIT'] || getEnv('BUILD_SOURCEVERSION');
