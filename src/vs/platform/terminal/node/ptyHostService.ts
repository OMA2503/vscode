--- conflicted
+++ resolved
@@ -74,11 +74,7 @@
 	readonly onProcessExit = this._onProcessExit.event;
 
 	constructor(
-<<<<<<< HEAD
 		private readonly _ptyHostStarter: IPtyHostStarter,
-=======
-		private readonly _reconnectConstants: IReconnectConstants,
->>>>>>> 93f610f6
 		@IConfigurationService private readonly _configurationService: IConfigurationService,
 		@ILogService private readonly _logService: ILogService,
 		// @ILoggerService private readonly _loggerService: ILoggerService,
@@ -131,37 +127,10 @@
 		}
 	}
 
-<<<<<<< HEAD
 	private _startPtyHost(): [IPtyHostConnection, IPtyService] {
 		const connection = this._ptyHostStarter.start(lastPtyId);
 		const client = connection.client;
-=======
-	private _startPtyHost(): [Client, IPtyService] {
-		const opts: IIPCOptions = {
-			serverName: 'Pty Host',
-			args: ['--type=ptyHost', '--logsPath', this._environmentService.logsHome.fsPath],
-			env: {
-				VSCODE_LAST_PTY_ID: lastPtyId,
-				VSCODE_AMD_ENTRYPOINT: 'vs/platform/terminal/node/ptyHostMain',
-				VSCODE_PIPE_LOGGING: 'true',
-				VSCODE_VERBOSE_LOGGING: 'true', // transmit console logs from server to client,
-				VSCODE_RECONNECT_GRACE_TIME: this._reconnectConstants.graceTime,
-				VSCODE_RECONNECT_SHORT_GRACE_TIME: this._reconnectConstants.shortGraceTime,
-				VSCODE_RECONNECT_SCROLLBACK: this._reconnectConstants.scrollback
-			}
-		};
-
-		const ptyHostDebug = parsePtyHostDebugPort(this._environmentService.args, this._environmentService.isBuilt);
-		if (ptyHostDebug) {
-			if (ptyHostDebug.break && ptyHostDebug.port) {
-				opts.debugBrk = ptyHostDebug.port;
-			} else if (!ptyHostDebug.break && ptyHostDebug.port) {
-				opts.debug = ptyHostDebug.port;
-			}
-		}
-
-		const client = new Client(FileAccess.asFileUri('bootstrap-fork').fsPath, opts);
->>>>>>> 93f610f6
+
 		this._onPtyHostStart.fire();
 
 		// Setup heartbeat service and trigger a heartbeat immediately to reset the timeouts
