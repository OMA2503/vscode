--- conflicted
+++ resolved
@@ -11,10 +11,9 @@
 import { Disposable } from 'vs/base/common/lifecycle';
 import { FileAccess, Schemas } from 'vs/base/common/network';
 import { getMarks, mark } from 'vs/base/common/performance';
-import { isBigSurOrNewer, isMacintosh, isWindows } from 'vs/base/common/platform';
+import { isMacintosh, isWindows } from 'vs/base/common/platform';
 import { URI } from 'vs/base/common/uri';
 import { localize } from 'vs/nls';
-import { release } from 'os';
 import { ISerializableCommandAction } from 'vs/platform/action/common/action';
 import { IBackupMainService } from 'vs/platform/backup/electron-main/backup';
 import { IConfigurationChangeEvent, IConfigurationService } from 'vs/platform/configuration/common/configuration';
@@ -32,7 +31,7 @@
 import { ITelemetryService } from 'vs/platform/telemetry/common/telemetry';
 import { ThemeIcon } from 'vs/base/common/themables';
 import { IThemeMainService } from 'vs/platform/theme/electron-main/themeMainService';
-import { getMenuBarVisibility, IFolderToOpen, INativeWindowConfiguration, IWindowSettings, IWorkspaceToOpen, MenuBarVisibility, hasNativeTitlebar, useNativeFullScreen, useWindowControlsOverlay, DEFAULT_CUSTOM_TITLEBAR_HEIGHT } from 'vs/platform/window/common/window';
+import { getMenuBarVisibility, IFolderToOpen, INativeWindowConfiguration, IWindowSettings, IWorkspaceToOpen, MenuBarVisibility, useNativeFullScreen, useWindowControlsOverlay, DEFAULT_CUSTOM_TITLEBAR_HEIGHT } from 'vs/platform/window/common/window';
 import { defaultBrowserWindowOptions, IWindowsMainService, OpenContext, WindowStateValidator } from 'vs/platform/windows/electron-main/windows';
 import { ISingleFolderWorkspaceIdentifier, IWorkspaceIdentifier, isSingleFolderWorkspaceIdentifier, isWorkspaceIdentifier, toWorkspaceIdentifier } from 'vs/platform/workspace/common/workspace';
 import { IWorkspacesManagementMainService } from 'vs/platform/workspaces/electron-main/workspacesManagementMainService';
@@ -41,14 +40,9 @@
 import { IUserDataProfile } from 'vs/platform/userDataProfile/common/userDataProfile';
 import { IStateService } from 'vs/platform/state/node/state';
 import { IUserDataProfilesMainService } from 'vs/platform/userDataProfile/electron-main/userDataProfile';
-import { isESM } from 'vs/base/common/amd';
 import { ILoggerMainService } from 'vs/platform/log/electron-main/loggerService';
 import { firstOrDefault } from 'vs/base/common/arrays';
-<<<<<<< HEAD
-import { IWindowDevelopmentService as IWindowDevelopmentService } from 'vs/platform/windows/electron-main/windowDevService';
-=======
 import { IInstantiationService } from 'vs/platform/instantiation/common/instantiation';
->>>>>>> 403294d9
 
 export interface IWindowCreationOptions {
 	readonly state: IWindowState;
@@ -597,13 +591,8 @@
 		@IProductService private readonly productService: IProductService,
 		@IProtocolMainService private readonly protocolMainService: IProtocolMainService,
 		@IWindowsMainService private readonly windowsMainService: IWindowsMainService,
-<<<<<<< HEAD
-		@IWindowDevelopmentService private readonly windowDevService: IWindowDevelopmentService,
-		@IStateService private readonly stateService: IStateService
-=======
 		@IStateService stateService: IStateService,
 		@IInstantiationService instantiationService: IInstantiationService
->>>>>>> 403294d9
 	) {
 		super(configurationService, stateService, environmentMainService, logService);
 
@@ -614,97 +603,11 @@
 			this.windowState = state;
 			this.logService.trace('window#ctor: using window state', state);
 
-<<<<<<< HEAD
-			// In case we are maximized or fullscreen, only show later
-			// after the call to maximize/fullscreen (see below)
-			const isFullscreenOrMaximized = (this.windowState.mode === WindowMode.Maximized || this.windowState.mode === WindowMode.Fullscreen);
-
-			const windowSettings = this.configurationService.getValue<IWindowSettings | undefined>('window');
-
-			const options: BrowserWindowConstructorOptions & { experimentalDarkMode: boolean } = {
-				width: this.windowState.width,
-				height: this.windowState.height,
-				x: this.windowState.x,
-				y: this.windowState.y,
-				backgroundColor: this.themeMainService.getBackgroundColor(),
-				minWidth: WindowMinimumSize.WIDTH,
-				minHeight: WindowMinimumSize.HEIGHT,
-				show: !isFullscreenOrMaximized, // reduce flicker by showing later
-				title: this.productService.nameLong,
-				webPreferences: {
-					preload: FileAccess.asFileUri(`vs/base/parts/sandbox/electron-sandbox/preload${isESM ? '.cjs' : '.js'}`).fsPath,
-					additionalArguments: [`--vscode-window-config=${this.configObjectUrl.resource.toString()}`],
-					v8CacheOptions: this.environmentMainService.useCodeCache ? 'bypassHeatCheck' : 'none',
-					enableWebSQL: false,
-					spellcheck: false,
-					zoomFactor: zoomLevelToZoomFactor(windowSettings?.zoomLevel),
-					autoplayPolicy: 'user-gesture-required',
-					// Enable experimental css highlight api https://chromestatus.com/feature/5436441440026624
-					// Refs https://github.com/microsoft/vscode/issues/140098
-					enableBlinkFeatures: 'HighlightAPI',
-					sandbox: true
-				},
-				experimentalDarkMode: true
-			};
-
-			// Apply icon to window
-			// Linux: always
-			// Windows: only when running out of sources, otherwise an icon is set by us on the executable
-			if (isLinux) {
-				options.icon = join(this.environmentMainService.appRoot, 'resources/linux/code.png');
-			} else if (isWindows && !this.environmentMainService.isBuilt) {
-				options.icon = join(this.environmentMainService.appRoot, 'resources/win32/code_150x150.png');
-			}
-
-			if (isMacintosh && !this.useNativeFullScreen()) {
-				options.fullscreenable = false; // enables simple fullscreen mode
-			}
-
-			if (isMacintosh) {
-				options.acceptFirstMouse = true; // enabled by default
-
-				if (windowSettings?.clickThroughInactive === false) {
-					options.acceptFirstMouse = false;
-				}
-			}
-
-			const useNativeTabs = isMacintosh && windowSettings?.nativeTabs === true;
-			if (useNativeTabs) {
-				options.tabbingIdentifier = this.productService.nameShort; // this opts in to sierra tabs
-			}
-
-			const useCustomTitleStyle = getTitleBarStyle(this.configurationService) === 'custom';
-			if (useCustomTitleStyle) {
-				options.titleBarStyle = 'hidden';
-				if (!isMacintosh) {
-					options.frame = false;
-				}
-
-				if (useWindowControlsOverlay(this.configurationService)) {
-
-					// This logic will not perfectly guess the right colors
-					// to use on initialization, but prefer to keep things
-					// simple as it is temporary and not noticeable
-
-					const titleBarColor = this.themeMainService.getWindowSplash()?.colorInfo.titleBarBackground ?? this.themeMainService.getBackgroundColor();
-					const symbolColor = Color.fromHex(titleBarColor).isDarker() ? '#FFFFFF' : '#000000';
-
-					options.titleBarOverlay = {
-						height: 29, // the smallest size of the title bar on windows accounting for the border on windows 11
-						color: titleBarColor,
-						symbolColor
-					};
-
-					this.hasWindowControlOverlay = true;
-				}
-			}
-=======
 			const options = instantiationService.invokeFunction(defaultBrowserWindowOptions, this.windowState, {
-				preload: FileAccess.asFileUri('vs/base/parts/sandbox/electron-sandbox/preload.js').fsPath,
+				preload: FileAccess.asFileUri(`vs/base/parts/sandbox/electron-sandbox/preload.${isESM ? '.cjs' : '.js'}`).fsPath,
 				additionalArguments: [`--vscode-window-config=${this.configObjectUrl.resource.toString()}`],
 				v8CacheOptions: this.environmentMainService.useCodeCache ? 'bypassHeatCheck' : 'none',
 			});
->>>>>>> 403294d9
 
 			// Create the browser window
 			mark('code/willCreateCodeBrowserWindow');
