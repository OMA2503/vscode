/*---------------------------------------------------------------------------------------------
 *  Copyright (c) Microsoft Corporation. All rights reserved.
 *  Licensed under the MIT License. See License.txt in the project root for license information.
 *--------------------------------------------------------------------------------------------*/

import * as dom from '../../../../base/browser/dom.js';
import { addDisposableListener } from '../../../../base/browser/dom.js';
import { DEFAULT_FONT_FAMILY } from '../../../../base/browser/fonts.js';
import { IHistoryNavigationWidget } from '../../../../base/browser/history.js';
import { StandardKeyboardEvent } from '../../../../base/browser/keyboardEvent.js';
import { ActionViewItem, IActionViewItemOptions } from '../../../../base/browser/ui/actionbar/actionViewItems.js';
import * as aria from '../../../../base/browser/ui/aria/aria.js';
import { Button } from '../../../../base/browser/ui/button/button.js';
import { IActionProvider } from '../../../../base/browser/ui/dropdown/dropdown.js';
import { createInstantHoverDelegate, getDefaultHoverDelegate } from '../../../../base/browser/ui/hover/hoverDelegateFactory.js';
import { renderLabelWithIcons } from '../../../../base/browser/ui/iconLabel/iconLabels.js';
import { IAction, Separator, toAction } from '../../../../base/common/actions.js';
import { Codicon } from '../../../../base/common/codicons.js';
import { Emitter, Event } from '../../../../base/common/event.js';
import { HistoryNavigator2 } from '../../../../base/common/history.js';
import { KeyCode } from '../../../../base/common/keyCodes.js';
import { Disposable, DisposableStore, IDisposable, MutableDisposable, toDisposable } from '../../../../base/common/lifecycle.js';
import { ResourceSet } from '../../../../base/common/map.js';
import { isMacintosh } from '../../../../base/common/platform.js';
import { URI } from '../../../../base/common/uri.js';
import { IEditorConstructionOptions } from '../../../../editor/browser/config/editorConfiguration.js';
import { EditorExtensionsRegistry } from '../../../../editor/browser/editorExtensions.js';
import { CodeEditorWidget } from '../../../../editor/browser/widget/codeEditor/codeEditorWidget.js';
import { EditorOptions } from '../../../../editor/common/config/editorOptions.js';
import { IDimension } from '../../../../editor/common/core/dimension.js';
import { IPosition } from '../../../../editor/common/core/position.js';
import { Range } from '../../../../editor/common/core/range.js';
import { ITextModel } from '../../../../editor/common/model.js';
import { IModelService } from '../../../../editor/common/services/model.js';
import { ITextModelService } from '../../../../editor/common/services/resolverService.js';
import { CopyPasteController } from '../../../../editor/contrib/dropOrPasteInto/browser/copyPasteController.js';
import { DropIntoEditorController } from '../../../../editor/contrib/dropOrPasteInto/browser/dropIntoEditorController.js';
import { ContentHoverController } from '../../../../editor/contrib/hover/browser/contentHoverController.js';
import { GlyphHoverController } from '../../../../editor/contrib/hover/browser/glyphHoverController.js';
import { LinkDetector } from '../../../../editor/contrib/links/browser/links.js';
import { SuggestController } from '../../../../editor/contrib/suggest/browser/suggestController.js';
import { localize } from '../../../../nls.js';
import { IAccessibilityService } from '../../../../platform/accessibility/common/accessibility.js';
import { MenuWorkbenchButtonBar } from '../../../../platform/actions/browser/buttonbar.js';
import { DropdownMenuActionViewItemWithKeybinding } from '../../../../platform/actions/browser/dropdownActionViewItemWithKeybinding.js';
import { DropdownWithPrimaryActionViewItem, IDropdownWithPrimaryActionViewItemOptions } from '../../../../platform/actions/browser/dropdownWithPrimaryActionViewItem.js';
import { getFlatActionBarActions } from '../../../../platform/actions/browser/menuEntryActionViewItem.js';
import { HiddenItemStrategy, MenuWorkbenchToolBar } from '../../../../platform/actions/browser/toolbar.js';
import { IMenuService, MenuId, MenuItemAction } from '../../../../platform/actions/common/actions.js';
import { ICommandService } from '../../../../platform/commands/common/commands.js';
import { IConfigurationService } from '../../../../platform/configuration/common/configuration.js';
import { IContextKey, IContextKeyService } from '../../../../platform/contextkey/common/contextkey.js';
import { IContextMenuService } from '../../../../platform/contextview/browser/contextView.js';
import { IFileService } from '../../../../platform/files/common/files.js';
import { registerAndCreateHistoryNavigationContext } from '../../../../platform/history/browser/contextScopedHistoryWidget.js';
import { IInstantiationService } from '../../../../platform/instantiation/common/instantiation.js';
import { ServiceCollection } from '../../../../platform/instantiation/common/serviceCollection.js';
import { IKeybindingService } from '../../../../platform/keybinding/common/keybinding.js';
import { ILabelService } from '../../../../platform/label/common/label.js';
import { WorkbenchList } from '../../../../platform/list/browser/listService.js';
import { ILogService } from '../../../../platform/log/common/log.js';
import { INotificationService } from '../../../../platform/notification/common/notification.js';
import { IStorageService, StorageScope, StorageTarget } from '../../../../platform/storage/common/storage.js';
import { IThemeService } from '../../../../platform/theme/common/themeService.js';
import { ResourceLabels } from '../../../browser/labels.js';
import { ACTIVE_GROUP, IEditorService, SIDE_GROUP } from '../../../services/editor/common/editorService.js';
import { AccessibilityVerbositySettingId } from '../../accessibility/browser/accessibilityConfiguration.js';
import { AccessibilityCommandId } from '../../accessibility/common/accessibilityCommands.js';
import { getSimpleCodeEditorWidgetOptions, getSimpleEditorOptions, setupSimpleEditorSelectionStyling } from '../../codeEditor/browser/simpleEditorOptions.js';
import { ChatAgentLocation, IChatAgentService } from '../common/chatAgents.js';
import { ChatContextKeys } from '../common/chatContextKeys.js';
import { IChatEditingSession } from '../common/chatEditingService.js';
import { ChatEntitlement, IChatEntitlementService } from '../common/chatEntitlementService.js';
import { IChatRequestVariableEntry, isImageVariableEntry, isLinkVariableEntry, isPasteVariableEntry } from '../common/chatModel.js';
import { IChatFollowup, IChatService } from '../common/chatService.js';
import { IChatVariablesService } from '../common/chatVariables.js';
import { IChatResponseViewModel } from '../common/chatViewModel.js';
import { ChatInputHistoryMaxEntries, IChatHistoryEntry, IChatInputState, IChatWidgetHistoryService } from '../common/chatWidgetHistoryService.js';
import { ChatMode } from '../common/constants.js';
import { ILanguageModelChatMetadataAndIdentifier, ILanguageModelsService } from '../common/languageModels.js';
<<<<<<< HEAD
import { CancelAction, ChatSubmitAction, ChatSubmitSecondaryAgentAction, ChatSwitchToNextModelActionId, IChatExecuteActionContext, IToggleAgentModeArgs, ToggleAgentModeActionId } from './actions/chatExecuteActions.js';
=======
import { CancelAction, ChatSubmitAction, ChatSubmitSecondaryAgentAction, ChatSwitchToNextModelActionId, IChatExecuteActionContext, IToggleChatModeArgs, ToggleAgentModeActionId } from './actions/chatExecuteActions.js';
>>>>>>> 4ad349f0
import { ImplicitContextAttachmentWidget } from './attachments/implicitContextAttachment.js';
import { PromptAttachmentsCollectionWidget } from './attachments/promptAttachments/promptAttachmentsCollectionWidget.js';
import { IChatWidget } from './chat.js';
import { ChatAttachmentModel } from './chatAttachmentModel.js';
import { toChatVariable } from './chatAttachmentModel/chatPromptAttachmentsCollection.js';
import { DefaultChatAttachmentWidget, FileAttachmentWidget, ImageAttachmentWidget, LinkAttachmentWidget, PasteAttachmentWidget } from './chatAttachmentWidgets.js';
import { IDisposableReference } from './chatContentParts/chatCollections.js';
import { CollapsibleListPool, IChatCollapsibleListItem } from './chatContentParts/chatReferencesContentPart.js';
import { ChatDragAndDrop } from './chatDragAndDrop.js';
import { ChatEditingRemoveAllFilesAction, ChatEditingShowChangesAction } from './chatEditing/chatEditingActions.js';
import { ChatFollowups } from './chatFollowups.js';
import { IChatViewState } from './chatWidget.js';
import { ChatFileReference } from './contrib/chatDynamicVariables/chatFileReference.js';
import { ChatImplicitContext } from './contrib/chatImplicitContext.js';
import { ChatRelatedFiles } from './contrib/chatInputRelatedFilesContrib.js';
import { resizeImage } from './imageUtils.js';

const $ = dom.$;

const INPUT_EDITOR_MAX_HEIGHT = 250;

export interface IChatInputStyles {
	overlayBackground: string;
	listForeground: string;
	listBackground: string;
}

interface IChatInputPartOptions {
	renderFollowups: boolean;
	renderStyle?: 'compact';
	menus: {
		executeToolbar: MenuId;
		inputSideToolbar?: MenuId;
		telemetrySource?: string;
	};
	editorOverflowWidgetsDomNode?: HTMLElement;
	renderWorkingSet?: boolean;
	enableImplicitContext?: boolean;
}

export interface IWorkingSetEntry {
	uri: URI;
}

export class ChatInputPart extends Disposable implements IHistoryNavigationWidget {
	static readonly INPUT_SCHEME = 'chatSessionInput';
	private static _counter = 0;

	private _onDidLoadInputState = this._register(new Emitter<any>());
	readonly onDidLoadInputState = this._onDidLoadInputState.event;

	private _onDidChangeHeight = this._register(new Emitter<void>());
	readonly onDidChangeHeight = this._onDidChangeHeight.event;

	private _onDidFocus = this._register(new Emitter<void>());
	readonly onDidFocus = this._onDidFocus.event;

	private _onDidBlur = this._register(new Emitter<void>());
	readonly onDidBlur = this._onDidBlur.event;

	private _onDidChangeContext = this._register(new Emitter<{ removed?: IChatRequestVariableEntry[]; added?: IChatRequestVariableEntry[] }>());
	readonly onDidChangeContext = this._onDidChangeContext.event;

	private _onDidAcceptFollowup = this._register(new Emitter<{ followup: IChatFollowup; response: IChatResponseViewModel | undefined }>());
	readonly onDidAcceptFollowup = this._onDidAcceptFollowup.event;

	private readonly _attachmentModel: ChatAttachmentModel;
	public get attachmentModel(): ChatAttachmentModel {
		return this._attachmentModel;
	}

	public getAttachedAndImplicitContext(sessionId: string): IChatRequestVariableEntry[] {
		const contextArr = [...this.attachmentModel.attachments];
		if (this.implicitContext?.enabled && this.implicitContext.value) {
			contextArr.push(this.implicitContext.toBaseEntry());
		}

		// retrieve links from the input editor
		const linkOccurrences = this.inputEditor.getContribution<LinkDetector>(LinkDetector.ID)?.getAllLinkOccurrences() ?? [];
		const linksSeen = new Set<string>();
		for (const linkOccurrence of linkOccurrences) {
			const link = linkOccurrence.link;
			const uri = URI.isUri(link.url) ? link.url : link.url ? URI.parse(link.url) : undefined;
			if (!uri || linksSeen.has(uri.toString())) {
				continue;
			}

			linksSeen.add(uri.toString());
			contextArr.push({
				kind: 'link',
				id: uri.toString(),
				name: uri.fsPath,
				value: uri,
				isFile: false,
			});
		}

		// factor in nested file links of a prompt into the implicit context
		const variables = this.variableService.getDynamicVariables(sessionId);
		for (const variable of variables) {
			if (!(variable instanceof ChatFileReference)) {
				continue;
			}

			// the usual URIs list of prompt instructions is `bottom-up`, therefore
			// we do the same here - first add all child references to the list
			contextArr.push(
				...variable.allValidReferences.map((link) => {
					return toChatVariable(link, false);
				}),
			);
		}

		contextArr
			.push(...this.instructionAttachmentsPart.chatAttachments);


		// // TODO@jrieken use only selected servers
		// for (const server of this.mcpService.servers.get()) {
		// 	for (const { id, definition } of server.tools.get()) {
		// 		contextArr.push({
		// 			isTool: true,
		// 			id,
		// 			name: definition.name,
		// 			value: undefined
		// 		});
		// 	}
		// }

		return contextArr;
	}

	/**
	 * Check if the chat input part has any prompt instruction attachments.
	 */
	public get hasInstructionAttachments(): boolean {
		return !this.instructionAttachmentsPart.empty;
	}

	private _indexOfLastAttachedContextDeletedWithKeyboard: number = -1;

	private _implicitContext: ChatImplicitContext | undefined;
	public get implicitContext(): ChatImplicitContext | undefined {
		return this._implicitContext;
	}

	private _relatedFiles: ChatRelatedFiles | undefined;
	public get relatedFiles(): ChatRelatedFiles | undefined {
		return this._relatedFiles;
	}

	private _hasFileAttachmentContextKey: IContextKey<boolean>;

	private readonly _onDidChangeVisibility = this._register(new Emitter<boolean>());
	private readonly _contextResourceLabels = this.instantiationService.createInstance(ResourceLabels, { onDidChangeVisibility: this._onDidChangeVisibility.event });

	private readonly inputEditorMaxHeight: number;
	private inputEditorHeight = 0;
	private container!: HTMLElement;

	private inputSideToolbarContainer?: HTMLElement;

	private followupsContainer!: HTMLElement;
	private readonly followupsDisposables = this._register(new DisposableStore());

	private attachmentsContainer!: HTMLElement;

	private attachedContextContainer!: HTMLElement;
	private readonly attachedContextDisposables = this._register(new MutableDisposable<DisposableStore>());

	private relatedFilesContainer!: HTMLElement;

	private chatEditingSessionWidgetContainer!: HTMLElement;

	private _inputPartHeight: number = 0;
	get inputPartHeight() {
		return this._inputPartHeight;
	}

	private _followupsHeight: number = 0;
	get followupsHeight() {
		return this._followupsHeight;
	}

	private _editSessionWidgetHeight: number = 0;
	get editSessionWidgetHeight() {
		return this._editSessionWidgetHeight;
	}

	private _inputEditor!: CodeEditorWidget;
	private _inputEditorElement!: HTMLElement;

	private executeToolbar!: MenuWorkbenchToolBar;
	private inputActionsToolbar!: MenuWorkbenchToolBar;

	private addFilesToolbar: MenuWorkbenchToolBar | undefined;

	get inputEditor() {
		return this._inputEditor;
	}

	private readonly dnd: ChatDragAndDrop;

	private history: HistoryNavigator2<IChatHistoryEntry>;
	private historyNavigationBackwardsEnablement!: IContextKey<boolean>;
	private historyNavigationForewardsEnablement!: IContextKey<boolean>;
	private inputModel: ITextModel | undefined;
	private inputEditorHasText: IContextKey<boolean>;
	private chatCursorAtTop: IContextKey<boolean>;
	private inputEditorHasFocus: IContextKey<boolean>;
	/**
	 * Context key is set when prompt instructions are attached.
	 */
	private promptInstructionsAttached: IContextKey<boolean>;

	private readonly _waitForPersistedLanguageModel = this._register(new MutableDisposable<IDisposable>());
	private _onDidChangeCurrentLanguageModel = this._register(new Emitter<ILanguageModelChatMetadataAndIdentifier>());
	private _currentLanguageModel: ILanguageModelChatMetadataAndIdentifier | undefined;
	get currentLanguageModel() {
		return this._currentLanguageModel?.identifier;
	}

	private _onDidChangeCurrentChatMode = this._register(new Emitter<void>());
	private _currentMode: ChatMode = ChatMode.Chat;
	public get toolsAgentModeEnabled(): boolean {
		return this._currentMode === ChatMode.Agent;
	}

	public get currentMode(): ChatMode {
		return this._currentMode === ChatMode.Agent && !this.agentService.hasToolsAgent ? ChatMode.Edit : this._currentMode;
	}

	private cachedDimensions: dom.Dimension | undefined;
	private cachedExecuteToolbarWidth: number | undefined;
	private cachedInputToolbarWidth: number | undefined;

	readonly inputUri = URI.parse(`${ChatInputPart.INPUT_SCHEME}:input-${ChatInputPart._counter++}`);

	private readonly _chatEditsActionsDisposables = this._register(new DisposableStore());
	private readonly _chatEditsDisposables = this._register(new DisposableStore());
	private _chatEditsListPool: CollapsibleListPool;
	private _chatEditList: IDisposableReference<WorkbenchList<IChatCollapsibleListItem>> | undefined;
	get selectedElements(): URI[] {
		const edits = [];
		const editsList = this._chatEditList?.object;
		const selectedElements = editsList?.getSelectedElements() ?? [];
		for (const element of selectedElements) {
			if (element.kind === 'reference' && URI.isUri(element.reference)) {
				edits.push(element.reference);
			}
		}
		return edits;
	}

	private _attemptedWorkingSetEntriesCount: number = 0;
	/**
	 * The number of working set entries that the user actually wanted to attach.
	 * This is less than or equal to {@link ChatInputPart.chatEditWorkingSetFiles}.
	 */
	public get attemptedWorkingSetEntriesCount() {
		return this._attemptedWorkingSetEntriesCount;
	}

	private readonly getInputState: () => IChatInputState;

	/**
	 * Child widget of prompt instruction attachments.
	 * See {@linkcode PromptAttachmentsCollectionWidget}.
	 */
	private instructionAttachmentsPart: PromptAttachmentsCollectionWidget;

	constructor(
		// private readonly editorOptions: ChatEditorOptions, // TODO this should be used
		private readonly location: ChatAgentLocation,
		private readonly options: IChatInputPartOptions,
		styles: IChatInputStyles,
		getContribsInputState: () => any,
		@IChatWidgetHistoryService private readonly historyService: IChatWidgetHistoryService,
		@IModelService private readonly modelService: IModelService,
		@IInstantiationService private readonly instantiationService: IInstantiationService,
		@IContextKeyService private readonly contextKeyService: IContextKeyService,
		@IConfigurationService private readonly configurationService: IConfigurationService,
		@IKeybindingService private readonly keybindingService: IKeybindingService,
		@IAccessibilityService private readonly accessibilityService: IAccessibilityService,
		@ILanguageModelsService private readonly languageModelsService: ILanguageModelsService,
		@ILogService private readonly logService: ILogService,
		@IFileService private readonly fileService: IFileService,
		@IEditorService private readonly editorService: IEditorService,
		@IThemeService private readonly themeService: IThemeService,
		@ITextModelService private readonly textModelResolverService: ITextModelService,
		@IStorageService private readonly storageService: IStorageService,
		@ILabelService private readonly labelService: ILabelService,
		@IChatVariablesService private readonly variableService: IChatVariablesService,
		@IChatAgentService private readonly agentService: IChatAgentService,
	) {
		super();

		this._attachmentModel = this._register(this.instantiationService.createInstance(ChatAttachmentModel));
		this.dnd = this._register(this.instantiationService.createInstance(ChatDragAndDrop, this._attachmentModel, styles));

		this.getInputState = (): IChatInputState => {
			return {
				...getContribsInputState(),
				chatContextAttachments: this._attachmentModel.attachments,
				chatMode: this._currentMode,
			};
		};
		this.inputEditorMaxHeight = this.options.renderStyle === 'compact' ? INPUT_EDITOR_MAX_HEIGHT / 3 : INPUT_EDITOR_MAX_HEIGHT;

		this.inputEditorHasText = ChatContextKeys.inputHasText.bindTo(contextKeyService);
		this.chatCursorAtTop = ChatContextKeys.inputCursorAtTop.bindTo(contextKeyService);
		this.inputEditorHasFocus = ChatContextKeys.inputHasFocus.bindTo(contextKeyService);
		this.promptInstructionsAttached = ChatContextKeys.instructionsAttached.bindTo(contextKeyService);

		this.history = this.loadHistory();
		this._register(this.historyService.onDidClearHistory(() => this.history = new HistoryNavigator2([{ text: '' }], ChatInputHistoryMaxEntries, historyKeyFn)));

		this._register(this.configurationService.onDidChangeConfiguration(e => {
			if (e.affectsConfiguration(AccessibilityVerbositySettingId.Chat)) {
				this.inputEditor.updateOptions({ ariaLabel: this._getAriaLabel() });
			}
		}));

		this._chatEditsListPool = this._register(this.instantiationService.createInstance(CollapsibleListPool, this._onDidChangeVisibility.event, MenuId.ChatEditingWidgetModifiedFilesToolbar));

		this._hasFileAttachmentContextKey = ChatContextKeys.hasFileAttachments.bindTo(contextKeyService);

		this.instructionAttachmentsPart = this._register(
			instantiationService.createInstance(
				PromptAttachmentsCollectionWidget,
				this.attachmentModel.promptInstructions,
				this._contextResourceLabels,
			),
		);

		// trigger re-layout of chat input when number of instruction attachment changes
		this.instructionAttachmentsPart.onAttachmentsCountChange(() => {
			this._onDidChangeHeight.fire();
		});

		this.initSelectedModel();
	}

	private getSelectedModelStorageKey(): string {
		return `chat.currentLanguageModel.${this.location}`;
	}

	private initSelectedModel() {
		const persistedSelection = this.storageService.get(this.getSelectedModelStorageKey(), StorageScope.APPLICATION);
		if (persistedSelection) {
			const model = this.languageModelsService.lookupLanguageModel(persistedSelection);
			if (model) {
				this.setCurrentLanguageModel({ metadata: model, identifier: persistedSelection });
				this.checkModelSupported();
			} else {
				this._waitForPersistedLanguageModel.value = this.languageModelsService.onDidChangeLanguageModels(e => {
					const persistedModel = e.added?.find(m => m.identifier === persistedSelection);
					if (persistedModel) {
						this._waitForPersistedLanguageModel.clear();

						if (persistedModel.metadata.isUserSelectable) {
							this.setCurrentLanguageModel({ metadata: persistedModel.metadata, identifier: persistedSelection });
							this.checkModelSupported();
						}
					}
				});
			}
		}

		this._register(this._onDidChangeCurrentChatMode.event(() => {
			this.checkModelSupported();
		}));
	}

	public switchToNextModel(): void {
		const models = this.getModels();
		if (models.length > 0) {
			const currentIndex = models.findIndex(model => model.identifier === this._currentLanguageModel?.identifier);
			const nextIndex = (currentIndex + 1) % models.length;
			this.setCurrentLanguageModel(models[nextIndex]);
		}
	}

	private checkModelSupported(): void {
		if (this._currentLanguageModel && !this.modelSupportedForDefaultAgent(this._currentLanguageModel)) {
			this.setCurrentLanguageModelToDefault();
		}
	}

	setChatMode(mode: ChatMode): void {
		this._currentMode = mode;
		this._onDidChangeCurrentChatMode.fire();
	}

	private modelSupportedForDefaultAgent(model: ILanguageModelChatMetadataAndIdentifier): boolean {
		// Probably this logic could live in configuration on the agent, or somewhere else, if it gets more complex
		if (this._currentMode === ChatMode.Agent) {
			if (this.configurationService.getValue('chat.agent.allModels')) {
				return true;
			}

			const supportsToolsAgent = typeof model.metadata.capabilities?.agentMode === 'undefined' || model.metadata.capabilities.agentMode;

			// Filter out models that don't support tool calling, and models that don't support enough context to have a good experience with the tools agent
			return supportsToolsAgent && !!model.metadata.capabilities?.toolCalling;
		}

		return true;
	}

	private getModels(): ILanguageModelChatMetadataAndIdentifier[] {
		const models = this.languageModelsService.getLanguageModelIds()
			.map(modelId => ({ identifier: modelId, metadata: this.languageModelsService.lookupLanguageModel(modelId)! }))
			.filter(entry => entry.metadata?.isUserSelectable && this.modelSupportedForDefaultAgent(entry));
		models.sort((a, b) => a.metadata.name.localeCompare(b.metadata.name));

		return models;
	}

	private setCurrentLanguageModelToDefault() {
		const defaultLanguageModelId = this.languageModelsService.getLanguageModelIds().find(id => this.languageModelsService.lookupLanguageModel(id)?.isDefault);
		const hasUserSelectableLanguageModels = this.languageModelsService.getLanguageModelIds().find(id => {
			const model = this.languageModelsService.lookupLanguageModel(id);
			return model?.isUserSelectable && !model.isDefault;
		});
		const defaultModel = hasUserSelectableLanguageModels && defaultLanguageModelId ?
			{ metadata: this.languageModelsService.lookupLanguageModel(defaultLanguageModelId)!, identifier: defaultLanguageModelId } :
			undefined;
		if (defaultModel) {
			this.setCurrentLanguageModel(defaultModel);
		}
	}

	private setCurrentLanguageModel(model: ILanguageModelChatMetadataAndIdentifier) {
		this._currentLanguageModel = model;

		if (this.cachedDimensions) {
			// For quick chat and editor chat, relayout because the input may need to shrink to accomodate the model name
			this.layout(this.cachedDimensions.height, this.cachedDimensions.width);
		}

		this.storageService.store(this.getSelectedModelStorageKey(), model.identifier, StorageScope.APPLICATION, StorageTarget.USER);

		this._onDidChangeCurrentLanguageModel.fire(model);
	}

	private loadHistory(): HistoryNavigator2<IChatHistoryEntry> {
		const history = this.historyService.getHistory(this.location);
		if (history.length === 0) {
			history.push({ text: '' });
		}

		return new HistoryNavigator2(history, 50, historyKeyFn);
	}

	private _getAriaLabel(): string {
		const verbose = this.configurationService.getValue<boolean>(AccessibilityVerbositySettingId.Chat);
		if (verbose) {
			const kbLabel = this.keybindingService.lookupKeybinding(AccessibilityCommandId.OpenAccessibilityHelp)?.getLabel();
			return kbLabel ? localize('actions.chat.accessibiltyHelp', "Chat Input,  Type to ask questions or type / for topics, press enter to send out the request. Use {0} for Chat Accessibility Help.", kbLabel) : localize('chatInput.accessibilityHelpNoKb', "Chat Input,  Type code here and press Enter to run. Use the Chat Accessibility Help command for more information.");
		}
		return localize('chatInput', "Chat Input");
	}

	initForNewChatModel(state: IChatViewState): void {
		this.history = this.loadHistory();
		this.history.add({
			text: state.inputValue ?? this.history.current().text,
			state: state.inputState ?? this.getInputState()
		});
		const attachments = state.inputState?.chatContextAttachments ?? [];
		this._attachmentModel.clearAndSetContext(...attachments);

		if (state.inputValue) {
			this.setValue(state.inputValue, false);
		}

		if (state.inputState?.chatMode) {
			this._currentMode = state.inputState.chatMode;
		} else if (this.location === ChatAgentLocation.EditingSession) {
			this._currentMode = ChatMode.Edit;
		}
	}

	logInputHistory(): void {
		const historyStr = [...this.history].map(entry => JSON.stringify(entry)).join('\n');
		this.logService.info(`[${this.location}] Chat input history:`, historyStr);
	}

	setVisible(visible: boolean): void {
		this._onDidChangeVisibility.fire(visible);
	}

	get element(): HTMLElement {
		return this.container;
	}

	async showPreviousValue(): Promise<void> {
		const inputState = this.getInputState();
		if (this.history.isAtEnd()) {
			this.saveCurrentValue(inputState);
		} else {
			const currentEntry = this.getFilteredEntry(this._inputEditor.getValue(), inputState);
			if (!this.history.has(currentEntry)) {
				this.saveCurrentValue(inputState);
				this.history.resetCursor();
			}
		}

		this.navigateHistory(true);
	}

	async showNextValue(): Promise<void> {
		const inputState = this.getInputState();
		if (this.history.isAtEnd()) {
			return;
		} else {
			const currentEntry = this.getFilteredEntry(this._inputEditor.getValue(), inputState);
			if (!this.history.has(currentEntry)) {
				this.saveCurrentValue(inputState);
				this.history.resetCursor();
			}
		}

		this.navigateHistory(false);
	}

	private async navigateHistory(previous: boolean): Promise<void> {
		const historyEntry = previous ?
			this.history.previous() : this.history.next();

		let historyAttachments = historyEntry.state?.chatContextAttachments ?? [];

		// Check for images in history to restore the value.
		if (historyAttachments.length > 0) {
			historyAttachments = (await Promise.all(historyAttachments.map(async (attachment) => {
				if (attachment.isImage && attachment.references?.length && URI.isUri(attachment.references[0].reference)) {
					try {
						const buffer = await this.fileService.readFile(attachment.references[0].reference);
						const newAttachment = { ...attachment };
						newAttachment.value = (isImageVariableEntry(attachment) && attachment.isPasted) ? buffer.value.buffer : await resizeImage(buffer.value.buffer); // if pasted image, we do not need to resize.
						return newAttachment;
					} catch (err) {
						this.logService.error('Failed to restore image from history', err);
						return undefined;
					}
				}
				return attachment;
			}))).filter(attachment => attachment !== undefined);
		}

		this._attachmentModel.clearAndSetContext(...historyAttachments);

		aria.status(historyEntry.text);
		this.setValue(historyEntry.text, true);

		this._onDidLoadInputState.fire(historyEntry.state);

		const model = this._inputEditor.getModel();
		if (!model) {
			return;
		}

		if (previous) {
			const endOfFirstViewLine = this._inputEditor._getViewModel()?.getLineLength(1) ?? 1;
			const endOfFirstModelLine = model.getLineLength(1);
			if (endOfFirstViewLine === endOfFirstModelLine) {
				// Not wrapped - set cursor to the end of the first line
				this._inputEditor.setPosition({ lineNumber: 1, column: endOfFirstViewLine + 1 });
			} else {
				// Wrapped - set cursor one char short of the end of the first view line.
				// If it's after the next character, the cursor shows on the second line.
				this._inputEditor.setPosition({ lineNumber: 1, column: endOfFirstViewLine });
			}
		} else {
			this._inputEditor.setPosition(getLastPosition(model));
		}
	}

	setValue(value: string, transient: boolean): void {
		this.inputEditor.setValue(value);
		// always leave cursor at the end
		this.inputEditor.setPosition({ lineNumber: 1, column: value.length + 1 });

		if (!transient) {
			this.saveCurrentValue(this.getInputState());
		}
	}

	private saveCurrentValue(inputState: IChatInputState): void {
		const newEntry = this.getFilteredEntry(this._inputEditor.getValue(), inputState);
		this.history.replaceLast(newEntry);
	}

	focus() {
		this._inputEditor.focus();
	}

	hasFocus(): boolean {
		return this._inputEditor.hasWidgetFocus();
	}

	/**
	 * Reset the input and update history.
	 * @param userQuery If provided, this will be added to the history. Followups and programmatic queries should not be passed.
	 */
	async acceptInput(isUserQuery?: boolean): Promise<void> {
		if (isUserQuery) {
			const userQuery = this._inputEditor.getValue();
			const inputState = this.getInputState();
			const entry = this.getFilteredEntry(userQuery, inputState);
			this.history.replaceLast(entry);
			this.history.add({ text: '' });
		}

		// Clear attached context, fire event to clear input state, and clear the input editor
		this.attachmentModel.clear();
		this._onDidLoadInputState.fire({});
		if (this.accessibilityService.isScreenReaderOptimized() && isMacintosh) {
			this._acceptInputForVoiceover();
		} else {
			this._inputEditor.focus();
			this._inputEditor.setValue('');
		}
	}

	// A funtion that filters out specifically the `value` property of the attachment.
	private getFilteredEntry(query: string, inputState: IChatInputState): IChatHistoryEntry {
		const attachmentsWithoutImageValues = inputState.chatContextAttachments?.map(attachment => {
			if (attachment.isImage && attachment.references?.length && attachment.value) {
				const newAttachment = { ...attachment };
				newAttachment.value = undefined;
				return newAttachment;
			}
			return attachment;
		});

		inputState.chatContextAttachments = attachmentsWithoutImageValues;
		const newEntry = {
			text: query,
			state: inputState,
		};

		return newEntry;
	}

	private _acceptInputForVoiceover(): void {
		const domNode = this._inputEditor.getDomNode();
		if (!domNode) {
			return;
		}
		// Remove the input editor from the DOM temporarily to prevent VoiceOver
		// from reading the cleared text (the request) to the user.
		domNode.remove();
		this._inputEditor.setValue('');
		this._inputEditorElement.appendChild(domNode);
		this._inputEditor.focus();
	}

	private _handleAttachedContextChange() {
		this._hasFileAttachmentContextKey.set(Boolean(this._attachmentModel.attachments.find(a => a.isFile)));
		this.renderAttachedContext();
	}

	render(container: HTMLElement, initialValue: string, widget: IChatWidget) {
		let elements;
		if (this.options.renderStyle === 'compact') {
			elements = dom.h('.interactive-input-part', [
				dom.h('.interactive-input-and-edit-session', [
					dom.h('.chat-editing-session@chatEditingSessionWidgetContainer'),
					dom.h('.interactive-input-and-side-toolbar@inputAndSideToolbar', [
						dom.h('.chat-input-container@inputContainer', [
							dom.h('.chat-editor-container@editorContainer'),
							dom.h('.chat-input-toolbars@inputToolbars'),
						]),
					]),
					dom.h('.chat-attachments-container@attachmentsContainer', [
						dom.h('.chat-attachment-toolbar@attachmentToolbar'),
						dom.h('.chat-attached-context@attachedContextContainer'),
						dom.h('.chat-related-files@relatedFilesContainer'),
					]),
					dom.h('.interactive-input-followups@followupsContainer'),
				])
			]);
		} else {
			elements = dom.h('.interactive-input-part', [
				dom.h('.interactive-input-followups@followupsContainer'),
				dom.h('.chat-editing-session@chatEditingSessionWidgetContainer'),
				dom.h('.interactive-input-and-side-toolbar@inputAndSideToolbar', [
					dom.h('.chat-input-container@inputContainer', [
						dom.h('.chat-attachments-container@attachmentsContainer', [
							dom.h('.chat-attachment-toolbar@attachmentToolbar'),
							dom.h('.chat-related-files@relatedFilesContainer'),
							dom.h('.chat-attached-context@attachedContextContainer'),
						]),
						dom.h('.chat-editor-container@editorContainer'),
						dom.h('.chat-input-toolbars@inputToolbars'),
					]),
				]),
			]);
		}
		this.container = elements.root;
		container.append(this.container);
		this.container.classList.toggle('compact', this.options.renderStyle === 'compact');
		this.followupsContainer = elements.followupsContainer;
		const inputAndSideToolbar = elements.inputAndSideToolbar; // The chat input and toolbar to the right
		const inputContainer = elements.inputContainer; // The chat editor, attachments, and toolbars
		const editorContainer = elements.editorContainer;
		this.attachmentsContainer = elements.attachmentsContainer;
		this.attachedContextContainer = elements.attachedContextContainer;
		this.relatedFilesContainer = elements.relatedFilesContainer;
		const toolbarsContainer = elements.inputToolbars;
		const attachmentToolbarContainer = elements.attachmentToolbar;
		this.chatEditingSessionWidgetContainer = elements.chatEditingSessionWidgetContainer;
		if (this.options.enableImplicitContext) {
			this._implicitContext = this._register(new ChatImplicitContext());
			this._register(this._implicitContext.onDidChangeValue(() => this._handleAttachedContextChange()));
		}

		this.renderAttachedContext();
		this._register(this._attachmentModel.onDidChangeContext(() => this._handleAttachedContextChange()));
		this.renderChatEditingSessionState(null);

		if (this.options.renderWorkingSet) {
			this._relatedFiles = this._register(new ChatRelatedFiles());
			this._register(this._relatedFiles.onDidChange(() => this.renderChatRelatedFiles()));
		}
		this.renderChatRelatedFiles();

		this.dnd.addOverlay(container, container);

		const inputScopedContextKeyService = this._register(this.contextKeyService.createScoped(inputContainer));
		ChatContextKeys.inChatInput.bindTo(inputScopedContextKeyService).set(true);
		const scopedInstantiationService = this._register(this.instantiationService.createChild(new ServiceCollection([IContextKeyService, inputScopedContextKeyService])));

		const { historyNavigationBackwardsEnablement, historyNavigationForwardsEnablement } = this._register(registerAndCreateHistoryNavigationContext(inputScopedContextKeyService, this));
		this.historyNavigationBackwardsEnablement = historyNavigationBackwardsEnablement;
		this.historyNavigationForewardsEnablement = historyNavigationForwardsEnablement;

		const options: IEditorConstructionOptions = getSimpleEditorOptions(this.configurationService);
		options.overflowWidgetsDomNode = this.options.editorOverflowWidgetsDomNode;
		options.pasteAs = EditorOptions.pasteAs.defaultValue;
		options.readOnly = false;
		options.ariaLabel = this._getAriaLabel();
		options.fontFamily = DEFAULT_FONT_FAMILY;
		options.fontSize = 13;
		options.lineHeight = 20;
		options.padding = this.options.renderStyle === 'compact' ? { top: 2, bottom: 2 } : { top: 8, bottom: 8 };
		options.cursorWidth = 1;
		options.wrappingStrategy = 'advanced';
		options.bracketPairColorization = { enabled: false };
		options.suggest = {
			showIcons: true,
			showSnippets: false,
			showWords: true,
			showStatusBar: false,
			insertMode: 'replace',
		};
		options.scrollbar = { ...(options.scrollbar ?? {}), vertical: 'hidden' };
		options.stickyScroll = { enabled: false };

		this._inputEditorElement = dom.append(editorContainer!, $(chatInputEditorContainerSelector));
		const editorOptions = getSimpleCodeEditorWidgetOptions();
		editorOptions.contributions?.push(...EditorExtensionsRegistry.getSomeEditorContributions([ContentHoverController.ID, GlyphHoverController.ID, CopyPasteController.ID, LinkDetector.ID]));
		this._inputEditor = this._register(scopedInstantiationService.createInstance(CodeEditorWidget, this._inputEditorElement, options, editorOptions));

		SuggestController.get(this._inputEditor)?.forceRenderingAbove();
		options.overflowWidgetsDomNode?.classList.add('hideSuggestTextIcons');
		this._inputEditorElement.classList.add('hideSuggestTextIcons');

		this._register(this._inputEditor.onDidChangeModelContent(() => {
			const currentHeight = Math.min(this._inputEditor.getContentHeight(), this.inputEditorMaxHeight);
			if (currentHeight !== this.inputEditorHeight) {
				this.inputEditorHeight = currentHeight;
				this._onDidChangeHeight.fire();
			}

			const model = this._inputEditor.getModel();
			const inputHasText = !!model && model.getValue().trim().length > 0;
			this.inputEditorHasText.set(inputHasText);
		}));
		this._register(this._inputEditor.onDidContentSizeChange(e => {
			if (e.contentHeightChanged) {
				this.inputEditorHeight = e.contentHeight;
				this._onDidChangeHeight.fire();
			}
		}));
		this._register(this._inputEditor.onDidFocusEditorText(() => {
			this.inputEditorHasFocus.set(true);
			this._onDidFocus.fire();
			inputContainer.classList.toggle('focused', true);
		}));
		this._register(this._inputEditor.onDidBlurEditorText(() => {
			this.inputEditorHasFocus.set(false);
			inputContainer.classList.toggle('focused', false);

			this._onDidBlur.fire();
		}));
		this._register(this._inputEditor.onDidBlurEditorWidget(() => {
			CopyPasteController.get(this._inputEditor)?.clearWidgets();
			DropIntoEditorController.get(this._inputEditor)?.clearWidgets();
		}));

		const hoverDelegate = this._register(createInstantHoverDelegate());

		this._register(dom.addStandardDisposableListener(toolbarsContainer, dom.EventType.CLICK, e => this.inputEditor.focus()));
		this._register(dom.addStandardDisposableListener(this.attachmentsContainer, dom.EventType.CLICK, e => this.inputEditor.focus()));
		this.inputActionsToolbar = this._register(this.instantiationService.createInstance(MenuWorkbenchToolBar, toolbarsContainer, MenuId.ChatInput, {
			telemetrySource: this.options.menus.telemetrySource,
			menuOptions: { shouldForwardArgs: true },
			hiddenItemStrategy: HiddenItemStrategy.Ignore,
			hoverDelegate
		}));
		this.inputActionsToolbar.context = { widget } satisfies IChatExecuteActionContext;
		this._register(this.inputActionsToolbar.onDidChangeMenuItems(() => {
			if (this.cachedDimensions && typeof this.cachedInputToolbarWidth === 'number' && this.cachedInputToolbarWidth !== this.inputActionsToolbar.getItemsWidth()) {
				this.layout(this.cachedDimensions.height, this.cachedDimensions.width);
			}
		}));
		this.executeToolbar = this._register(this.instantiationService.createInstance(MenuWorkbenchToolBar, toolbarsContainer, this.options.menus.executeToolbar, {
			telemetrySource: this.options.menus.telemetrySource,
			menuOptions: {
				shouldForwardArgs: true
			},
			hoverDelegate,
			hiddenItemStrategy: HiddenItemStrategy.Ignore, // keep it lean when hiding items and avoid a "..." overflow menu
			actionViewItemProvider: (action, options) => {
				if (this.location === ChatAgentLocation.Panel || this.location === ChatAgentLocation.Editor) {
					if ((action.id === ChatSubmitAction.ID || action.id === CancelAction.ID) && action instanceof MenuItemAction) {
						const dropdownAction = this.instantiationService.createInstance(MenuItemAction, { id: 'chat.moreExecuteActions', title: localize('notebook.moreExecuteActionsLabel', "More..."), icon: Codicon.chevronDown }, undefined, undefined, undefined, undefined);
						return this.instantiationService.createInstance(ChatSubmitDropdownActionItem, action, dropdownAction, { ...options, menuAsChild: false });
					}
				}

				if (action.id === ChatSwitchToNextModelActionId && action instanceof MenuItemAction) {
					if (!this._currentLanguageModel) {
						this.setCurrentLanguageModelToDefault();
					}

					if (this._currentLanguageModel) {
						const itemDelegate: ModelPickerDelegate = {
							onDidChangeModel: this._onDidChangeCurrentLanguageModel.event,
							setModel: (model: ILanguageModelChatMetadataAndIdentifier) => {
								// The user changed the language model, so we don't wait for the persisted option to be registered
								this._waitForPersistedLanguageModel.clear();
								this.setCurrentLanguageModel(model);
								this.renderAttachedContext();
							},
							getModels: () => this.getModels()
						};
						return this.instantiationService.createInstance(ModelPickerActionViewItem, action, this._currentLanguageModel, itemDelegate);
					}
				} else if (action.id === ToggleAgentModeActionId && action instanceof MenuItemAction) {
<<<<<<< HEAD
					const delegate: IModePickerDelegate = {
						getMode: () => this._currentMode,
						onDidChangeMode: this._onDidChangeCurrentChatMode.event
					};
					return this.instantiationService.createInstance(ToggleAgentActionViewItem, action, delegate);
=======
					return this.instantiationService.createInstance(ToggleChatModeActionViewItem, action);
>>>>>>> 4ad349f0
				}

				return undefined;
			}
		}));
		this.executeToolbar.getElement().classList.add('chat-execute-toolbar');
		this.executeToolbar.context = { widget } satisfies IChatExecuteActionContext;
		this._register(this.executeToolbar.onDidChangeMenuItems(() => {
			if (this.cachedDimensions && typeof this.cachedExecuteToolbarWidth === 'number' && this.cachedExecuteToolbarWidth !== this.executeToolbar.getItemsWidth()) {
				this.layout(this.cachedDimensions.height, this.cachedDimensions.width);
			}
		}));
		if (this.options.menus.inputSideToolbar) {
			const toolbarSide = this._register(this.instantiationService.createInstance(MenuWorkbenchToolBar, inputAndSideToolbar, this.options.menus.inputSideToolbar, {
				telemetrySource: this.options.menus.telemetrySource,
				menuOptions: {
					shouldForwardArgs: true
				},
				hoverDelegate
			}));
			this.inputSideToolbarContainer = toolbarSide.getElement();
			toolbarSide.getElement().classList.add('chat-side-toolbar');
			toolbarSide.context = { widget } satisfies IChatExecuteActionContext;
		}

		let inputModel = this.modelService.getModel(this.inputUri);
		if (!inputModel) {
			inputModel = this.modelService.createModel('', null, this.inputUri, true);
		}

		this.textModelResolverService.createModelReference(this.inputUri).then(ref => {
			// make sure to hold a reference so that the model doesn't get disposed by the text model service
			if (this._store.isDisposed) {
				ref.dispose();
				return;
			}
			this._register(ref);
		});

		this.inputModel = inputModel;
		this.inputModel.updateOptions({ bracketColorizationOptions: { enabled: false, independentColorPoolPerBracketType: false } });
		this._inputEditor.setModel(this.inputModel);
		if (initialValue) {
			this.inputModel.setValue(initialValue);
			const lineNumber = this.inputModel.getLineCount();
			this._inputEditor.setPosition({ lineNumber, column: this.inputModel.getLineMaxColumn(lineNumber) });
		}

		const onDidChangeCursorPosition = () => {
			const model = this._inputEditor.getModel();
			if (!model) {
				return;
			}

			const position = this._inputEditor.getPosition();
			if (!position) {
				return;
			}

			const atTop = position.lineNumber === 1 && position.column - 1 <= (this._inputEditor._getViewModel()?.getLineLength(1) ?? 0);
			this.chatCursorAtTop.set(atTop);

			this.historyNavigationBackwardsEnablement.set(atTop);
			this.historyNavigationForewardsEnablement.set(position.equals(getLastPosition(model)));
		};
		this._register(this._inputEditor.onDidChangeCursorPosition(e => onDidChangeCursorPosition()));
		onDidChangeCursorPosition();

		this._register(this.themeService.onDidFileIconThemeChange(() => {
			this.renderAttachedContext();
		}));

		this.addFilesToolbar = this._register(this.instantiationService.createInstance(MenuWorkbenchToolBar, attachmentToolbarContainer, MenuId.ChatInputAttachmentToolbar, {
			telemetrySource: this.options.menus.telemetrySource,
			label: true,
			menuOptions: { shouldForwardArgs: true, renderShortTitle: true },
			hiddenItemStrategy: HiddenItemStrategy.Ignore,
			hoverDelegate,
			actionViewItemProvider: (action, options) => {
				if (action.id === 'workbench.action.chat.editing.attachContext' || action.id === 'workbench.action.chat.attachContext') {
					const viewItem = this.instantiationService.createInstance(AddFilesButton, undefined, action, options);
					return viewItem;
				}
				return undefined;
			}
		}));
		this.addFilesToolbar.context = { widget, placeholder: localize('chatAttachFiles', 'Search for files and context to add to your request') };
		this._register(this.addFilesToolbar.onDidChangeMenuItems(() => {
			if (this.cachedDimensions) {
				this.layout(this.cachedDimensions.height, this.cachedDimensions.width);
			}
		}));
	}

	private renderAttachedContext() {
		const container = this.attachedContextContainer;
		const oldHeight = container.offsetHeight;
		const store = new DisposableStore();
		this.attachedContextDisposables.value = store;

		dom.clearNode(container);
		const hoverDelegate = store.add(createInstantHoverDelegate());

		const attachments = [...this.attachmentModel.attachments.entries()];
		const hasAttachments = Boolean(attachments.length) || Boolean(this.implicitContext?.value) || !this.instructionAttachmentsPart.empty;
		dom.setVisibility(Boolean(hasAttachments || (this.addFilesToolbar && !this.addFilesToolbar.isEmpty())), this.attachmentsContainer);
		dom.setVisibility(hasAttachments, this.attachedContextContainer);
		if (!attachments.length) {
			this._indexOfLastAttachedContextDeletedWithKeyboard = -1;
		}

		if (this.implicitContext?.value) {
			const implicitPart = store.add(this.instantiationService.createInstance(ImplicitContextAttachmentWidget, this.implicitContext, this._contextResourceLabels));
			container.appendChild(implicitPart.domNode);
		}

		this.promptInstructionsAttached.set(!this.instructionAttachmentsPart.empty);
		this.instructionAttachmentsPart.render(container);

		for (const [index, attachment] of attachments) {
			const resource = URI.isUri(attachment.value) ? attachment.value : attachment.value && typeof attachment.value === 'object' && 'uri' in attachment.value && URI.isUri(attachment.value.uri) ? attachment.value.uri : undefined;
			const range = attachment.value && typeof attachment.value === 'object' && 'range' in attachment.value && Range.isIRange(attachment.value.range) ? attachment.value.range : undefined;
			const shouldFocusClearButton = index === Math.min(this._indexOfLastAttachedContextDeletedWithKeyboard, this.attachmentModel.size - 1);

			let attachmentWidget;
			if (resource && (attachment.isFile || attachment.isDirectory)) {
				attachmentWidget = this.instantiationService.createInstance(FileAttachmentWidget, resource, range, attachment, this._currentLanguageModel, shouldFocusClearButton, container, this._contextResourceLabels, hoverDelegate);
			} else if (attachment.isImage) {
				attachmentWidget = this.instantiationService.createInstance(ImageAttachmentWidget, resource, attachment, this._currentLanguageModel, shouldFocusClearButton, container, this._contextResourceLabels, hoverDelegate);
			} else if (isPasteVariableEntry(attachment)) {
				attachmentWidget = this.instantiationService.createInstance(PasteAttachmentWidget, attachment, this._currentLanguageModel, shouldFocusClearButton, container, this._contextResourceLabels, hoverDelegate);
			} else if (isLinkVariableEntry(attachment)) {
				attachmentWidget = this.instantiationService.createInstance(LinkAttachmentWidget, attachment, this._currentLanguageModel, shouldFocusClearButton, container, this._contextResourceLabels, hoverDelegate);
			} else {
				attachmentWidget = this.instantiationService.createInstance(DefaultChatAttachmentWidget, resource, range, attachment, this._currentLanguageModel, shouldFocusClearButton, container, this._contextResourceLabels, hoverDelegate);
			}
			store.add(attachmentWidget);
			store.add(attachmentWidget.onDidDelete((e) => {
				this.handleAttachmentDeletion(e, index, attachment);
			}));
		}

		if (oldHeight !== container.offsetHeight) {
			this._onDidChangeHeight.fire();
		}
	}

	private handleAttachmentDeletion(e: globalThis.Event, index: number, attachment: IChatRequestVariableEntry) {
		this._attachmentModel.delete(attachment.id);

		// Set focus to the next attached context item if deletion was triggered by a keystroke (vs a mouse click)
		if (dom.isKeyboardEvent(e)) {
			const event = new StandardKeyboardEvent(e);
			if (event.equals(KeyCode.Enter) || event.equals(KeyCode.Space)) {
				this._indexOfLastAttachedContextDeletedWithKeyboard = index;
			}
		}

		if (this._attachmentModel.size === 0) {
			this.focus();
		}

		this._onDidChangeContext.fire({ removed: [attachment] });
	}

	async renderChatEditingSessionState(chatEditingSession: IChatEditingSession | null) {
		dom.setVisibility(Boolean(chatEditingSession), this.chatEditingSessionWidgetContainer);

		const seenEntries = new ResourceSet();
		const entries: IChatCollapsibleListItem[] = chatEditingSession?.entries.get().map((entry) => {
			seenEntries.add(entry.modifiedURI);
			return {
				reference: entry.modifiedURI,
				state: entry.state.get(),
				kind: 'reference',
			};
		}) ?? [];

		if (!chatEditingSession || !this.options.renderWorkingSet || !entries.length) {
			dom.clearNode(this.chatEditingSessionWidgetContainer);
			this._chatEditsDisposables.clear();
			this._chatEditList = undefined;
			return;
		}

		// Summary of number of files changed
		const innerContainer = this.chatEditingSessionWidgetContainer.querySelector('.chat-editing-session-container.show-file-icons') as HTMLElement ?? dom.append(this.chatEditingSessionWidgetContainer, $('.chat-editing-session-container.show-file-icons'));
		for (const entry of chatEditingSession.entries.get()) {
			if (!seenEntries.has(entry.modifiedURI)) {
				entries.unshift({
					reference: entry.modifiedURI,
					state: entry.state.get(),
					kind: 'reference',
				});
				seenEntries.add(entry.modifiedURI);
			}
		}

		entries.sort((a, b) => {
			if (a.kind === 'reference' && b.kind === 'reference') {
				if (a.state === b.state || a.state === undefined || b.state === undefined) {
					return a.reference.toString().localeCompare(b.reference.toString());
				}
				return a.state - b.state;
			}
			return 0;
		});

		const overviewRegion = innerContainer.querySelector('.chat-editing-session-overview') as HTMLElement ?? dom.append(innerContainer, $('.chat-editing-session-overview'));
		const overviewTitle = overviewRegion.querySelector('.working-set-title') as HTMLElement ?? dom.append(overviewRegion, $('.working-set-title'));
		const overviewFileCount = overviewTitle.querySelector('span.working-set-count') ?? dom.append(overviewTitle, $('span.working-set-count'));

		overviewFileCount.textContent = entries.length === 1 ? localize('chatEditingSession.oneFile.1', '1 file changed') : localize('chatEditingSession.manyFiles.1', '{0} files changed', entries.length);

		overviewTitle.ariaLabel = overviewFileCount.textContent;
		overviewTitle.tabIndex = 0;

		// Clear out the previous actions (if any)
		this._chatEditsActionsDisposables.clear();

		// Chat editing session actions
		const actionsContainer = overviewRegion.querySelector('.chat-editing-session-actions') as HTMLElement ?? dom.append(overviewRegion, $('.chat-editing-session-actions'));

		this._chatEditsActionsDisposables.add(this.instantiationService.createInstance(MenuWorkbenchButtonBar, actionsContainer, MenuId.ChatEditingWidgetToolbar, {
			telemetrySource: this.options.menus.telemetrySource,
			menuOptions: {
				arg: { sessionId: chatEditingSession.chatSessionId },
			},
			buttonConfigProvider: (action) => {
				if (action.id === ChatEditingShowChangesAction.ID || action.id === ChatEditingRemoveAllFilesAction.ID) {
					return { showIcon: true, showLabel: false, isSecondary: true };
				}
				return undefined;
			}
		}));

		if (!chatEditingSession) {
			return;
		}

		// Working set
		const workingSetContainer = innerContainer.querySelector('.chat-editing-session-list') as HTMLElement ?? dom.append(innerContainer, $('.chat-editing-session-list'));
		if (!this._chatEditList) {
			this._chatEditList = this._chatEditsListPool.get();
			const list = this._chatEditList.object;
			this._chatEditsDisposables.add(this._chatEditList);
			this._chatEditsDisposables.add(list.onDidFocus(() => {
				this._onDidFocus.fire();
			}));
			this._chatEditsDisposables.add(list.onDidOpen(async (e) => {
				if (e.element?.kind === 'reference' && URI.isUri(e.element.reference)) {
					const modifiedFileUri = e.element.reference;

					const entry = chatEditingSession.getEntry(modifiedFileUri);

					const pane = await this.editorService.openEditor({
						resource: modifiedFileUri,
						options: e.editorOptions
					}, e.sideBySide ? SIDE_GROUP : ACTIVE_GROUP);

					if (pane) {
						entry?.getEditorIntegration(pane).reveal(true);
					}
				}
			}));
			this._chatEditsDisposables.add(addDisposableListener(list.getHTMLElement(), 'click', e => {
				if (!this.hasFocus()) {
					this._onDidFocus.fire();
				}
			}, true));
			dom.append(workingSetContainer, list.getHTMLElement());
			dom.append(innerContainer, workingSetContainer);
		}

		const maxItemsShown = 6;
		const itemsShown = Math.min(entries.length, maxItemsShown);
		const height = itemsShown * 22;
		const list = this._chatEditList.object;
		list.layout(height);
		list.getHTMLElement().style.height = `${height}px`;
		list.splice(0, list.length, entries);
		this._onDidChangeHeight.fire();
	}

	async renderChatRelatedFiles() {
		const anchor = this.relatedFilesContainer;
		dom.clearNode(anchor);
		const shouldRender = this.configurationService.getValue('chat.renderRelatedFiles');
		dom.setVisibility(Boolean(this.relatedFiles?.value.length && shouldRender), anchor);
		if (!shouldRender || !this.relatedFiles?.value.length) {
			return;
		}

		const hoverDelegate = getDefaultHoverDelegate('element');
		for (const { uri, description } of this.relatedFiles.value) {
			const uriLabel = this._chatEditsActionsDisposables.add(new Button(anchor, {
				supportIcons: true,
				secondary: true,
				hoverDelegate
			}));
			uriLabel.label = this.labelService.getUriBasenameLabel(uri);
			uriLabel.element.classList.add('monaco-icon-label');
			uriLabel.element.title = localize('suggeste.title', "{0} - {1}", this.labelService.getUriLabel(uri, { relative: true }), description ?? '');

			this._chatEditsActionsDisposables.add(uriLabel.onDidClick(() => {
				group.remove(); // REMOVE asap
				this._attachmentModel.addFile(uri);
				this.relatedFiles?.remove(uri);
			}));

			const addButton = this._chatEditsActionsDisposables.add(new Button(anchor, {
				supportIcons: false,
				secondary: true,
				hoverDelegate,
				ariaLabel: localize('chatEditingSession.addSuggestion', 'Add suggestion {0}', this.labelService.getUriLabel(uri, { relative: true })),
			}));
			addButton.icon = Codicon.add;
			addButton.setTitle(localize('chatEditingSession.addSuggested', 'Add suggestion'));
			this._chatEditsActionsDisposables.add(addButton.onDidClick(() => {
				group.remove(); // REMOVE asap
				this._attachmentModel.addFile(uri);
				this.relatedFiles?.remove(uri);
			}));

			const sep = document.createElement('div');
			sep.classList.add('separator');

			const group = document.createElement('span');
			group.classList.add('monaco-button-dropdown', 'sidebyside-button');
			group.appendChild(addButton.element);
			group.appendChild(sep);
			group.appendChild(uriLabel.element);
			dom.append(anchor, group);

			this._chatEditsActionsDisposables.add(toDisposable(() => {
				group.remove();
			}));
		}
		this._onDidChangeHeight.fire();
	}

	async renderFollowups(items: IChatFollowup[] | undefined, response: IChatResponseViewModel | undefined): Promise<void> {
		if (!this.options.renderFollowups) {
			return;
		}
		this.followupsDisposables.clear();
		dom.clearNode(this.followupsContainer);

		if (items && items.length > 0) {
			this.followupsDisposables.add(this.instantiationService.createInstance<typeof ChatFollowups<IChatFollowup>, ChatFollowups<IChatFollowup>>(ChatFollowups, this.followupsContainer, items, this.location, undefined, followup => this._onDidAcceptFollowup.fire({ followup, response })));
		}
		this._onDidChangeHeight.fire();
	}

	get contentHeight(): number {
		const data = this.getLayoutData();
		return data.followupsHeight + data.inputPartEditorHeight + data.inputPartVerticalPadding + data.inputEditorBorder + data.attachmentsHeight + data.toolbarsHeight + data.chatEditingStateHeight;
	}

	layout(height: number, width: number) {
		this.cachedDimensions = new dom.Dimension(width, height);

		return this._layout(height, width);
	}

	private previousInputEditorDimension: IDimension | undefined;
	private _layout(height: number, width: number, allowRecurse = true): void {
		const data = this.getLayoutData();
		const inputEditorHeight = Math.min(data.inputPartEditorHeight, height - data.followupsHeight - data.attachmentsHeight - data.inputPartVerticalPadding - data.toolbarsHeight);

		const followupsWidth = width - data.inputPartHorizontalPadding;
		this.followupsContainer.style.width = `${followupsWidth}px`;

		this._inputPartHeight = data.inputPartVerticalPadding + data.followupsHeight + inputEditorHeight + data.inputEditorBorder + data.attachmentsHeight + data.toolbarsHeight + data.chatEditingStateHeight;
		this._followupsHeight = data.followupsHeight;
		this._editSessionWidgetHeight = data.chatEditingStateHeight;

		const initialEditorScrollWidth = this._inputEditor.getScrollWidth();
		const newEditorWidth = width - data.inputPartHorizontalPadding - data.editorBorder - data.inputPartHorizontalPaddingInside - data.toolbarsWidth - data.sideToolbarWidth;
		const newDimension = { width: newEditorWidth, height: inputEditorHeight };
		if (!this.previousInputEditorDimension || (this.previousInputEditorDimension.width !== newDimension.width || this.previousInputEditorDimension.height !== newDimension.height)) {
			// This layout call has side-effects that are hard to understand. eg if we are calling this inside a onDidChangeContent handler, this can trigger the next onDidChangeContent handler
			// to be invoked, and we have a lot of these on this editor. Only doing a layout this when the editor size has actually changed makes it much easier to follow.
			this._inputEditor.layout(newDimension);
			this.previousInputEditorDimension = newDimension;
		}

		if (allowRecurse && initialEditorScrollWidth < 10) {
			// This is probably the initial layout. Now that the editor is layed out with its correct width, it should report the correct contentHeight
			return this._layout(height, width, false);
		}
	}

	private getLayoutData() {
		const executeToolbarWidth = this.cachedExecuteToolbarWidth = this.executeToolbar.getItemsWidth();
		const inputToolbarWidth = this.cachedInputToolbarWidth = this.inputActionsToolbar.getItemsWidth();
		const executeToolbarPadding = (this.executeToolbar.getItemsLength() - 1) * 4;
		const inputToolbarPadding = this.inputActionsToolbar.getItemsLength() ? (this.inputActionsToolbar.getItemsLength() - 1) * 4 : 0;
		return {
			inputEditorBorder: 2,
			followupsHeight: this.followupsContainer.offsetHeight,
			inputPartEditorHeight: Math.min(this._inputEditor.getContentHeight(), this.inputEditorMaxHeight),
			inputPartHorizontalPadding: this.options.renderStyle === 'compact' ? 16 : 32,
			inputPartVerticalPadding: this.options.renderStyle === 'compact' ? 12 : 28,
			attachmentsHeight: this.attachmentsContainer.offsetHeight + (this.attachmentsContainer.checkVisibility() ? 6 : 0),
			editorBorder: 2,
			inputPartHorizontalPaddingInside: 12,
			toolbarsWidth: this.options.renderStyle === 'compact' ? executeToolbarWidth + executeToolbarPadding + inputToolbarWidth + inputToolbarPadding : 0,
			toolbarsHeight: this.options.renderStyle === 'compact' ? 0 : 22,
			chatEditingStateHeight: this.chatEditingSessionWidgetContainer.offsetHeight,
			sideToolbarWidth: this.inputSideToolbarContainer ? dom.getTotalWidth(this.inputSideToolbarContainer) + 4 /*gap*/ : 0,
		};
	}

	getViewState(): IChatInputState {
		return this.getInputState();
	}

	saveState(): void {
		if (this.history.isAtEnd()) {
			this.saveCurrentValue(this.getInputState());
		}

		const inputHistory = [...this.history];
		this.historyService.saveHistory(this.location, inputHistory);
	}
}

const historyKeyFn = (entry: IChatHistoryEntry) => JSON.stringify(entry);

function getLastPosition(model: ITextModel): IPosition {
	return { lineNumber: model.getLineCount(), column: model.getLineLength(model.getLineCount()) + 1 };
}

// This does seems like a lot just to customize an item with dropdown. This whole class exists just because we need an
// onDidChange listener on the submenu, which is apparently not needed in other cases.
class ChatSubmitDropdownActionItem extends DropdownWithPrimaryActionViewItem {
	constructor(
		action: MenuItemAction,
		dropdownAction: IAction,
		options: IDropdownWithPrimaryActionViewItemOptions,
		@IMenuService menuService: IMenuService,
		@IContextMenuService contextMenuService: IContextMenuService,
		@IChatAgentService chatAgentService: IChatAgentService,
		@IContextKeyService contextKeyService: IContextKeyService,
		@IKeybindingService keybindingService: IKeybindingService,
		@INotificationService notificationService: INotificationService,
		@IThemeService themeService: IThemeService,
		@IAccessibilityService accessibilityService: IAccessibilityService
	) {
		super(
			action,
			dropdownAction,
			[],
			'',
			{
				...options,
				getKeyBinding: (action: IAction) => keybindingService.lookupKeybinding(action.id, contextKeyService)
			},
			contextMenuService,
			keybindingService,
			notificationService,
			contextKeyService,
			themeService,
			accessibilityService);
		const menu = menuService.createMenu(MenuId.ChatExecuteSecondary, contextKeyService);
		const setActions = () => {
			const secondary = getFlatActionBarActions(menu.getActions({ shouldForwardArgs: true }));
			const secondaryAgent = chatAgentService.getSecondaryAgent();
			if (secondaryAgent) {
				secondary.forEach(a => {
					if (a.id === ChatSubmitSecondaryAgentAction.ID) {
						a.label = localize('chat.submitToSecondaryAgent', "Send to @{0}", secondaryAgent.name);
					}

					return a;
				});
			}

			this.update(dropdownAction, secondary);
		};
		setActions();
		this._register(menu.onDidChange(() => setActions()));
	}
}

interface ModelPickerDelegate {
	onDidChangeModel: Event<ILanguageModelChatMetadataAndIdentifier>;
	setModel(selectedModelId: ILanguageModelChatMetadataAndIdentifier): void;
	getModels(): ILanguageModelChatMetadataAndIdentifier[];
}

class ModelPickerActionViewItem extends DropdownMenuActionViewItemWithKeybinding {
	constructor(
		action: MenuItemAction,
		private currentLanguageModel: ILanguageModelChatMetadataAndIdentifier,
		private readonly delegate: ModelPickerDelegate,
		@IContextMenuService contextMenuService: IContextMenuService,
		@IKeybindingService keybindingService: IKeybindingService,
		@IContextKeyService contextKeyService: IContextKeyService,
		@IChatEntitlementService chatEntitlementService: IChatEntitlementService,
		@ICommandService commandService: ICommandService,
	) {
		const modelActionsProvider: IActionProvider = {
			getActions: () => {
				const setLanguageModelAction = (entry: ILanguageModelChatMetadataAndIdentifier): IAction => {
					return {
						id: entry.identifier,
						label: entry.metadata.name,
						tooltip: '',
						class: undefined,
						enabled: true,
						checked: entry.identifier === this.currentLanguageModel.identifier,
						run: () => {
							this.currentLanguageModel = entry;
							this.renderLabel(this.element!);
							this.delegate.setModel(entry);
						}
					};
				};

				const models: ILanguageModelChatMetadataAndIdentifier[] = this.delegate.getModels();
				const actions = models.map(entry => setLanguageModelAction(entry));
				if (chatEntitlementService.entitlement === ChatEntitlement.Limited) {
					actions.push(new Separator());
					actions.push(toAction({ id: 'moreModels', label: localize('chat.moreModels', "Add More Models..."), run: () => commandService.executeCommand('workbench.action.chat.upgradePlan') }));
				}

				return actions;
			}
		};

		const actionWithLabel: IAction = {
			...action,
			tooltip: localize('chat.modelPicker.label', "Pick Model"),
			run: () => { }
		};
		super(actionWithLabel, modelActionsProvider, contextMenuService, undefined, keybindingService, contextKeyService);
		this._register(delegate.onDidChangeModel(modelId => {
			this.currentLanguageModel = modelId;
			this.renderLabel(this.element!);
		}));
	}

	protected override renderLabel(element: HTMLElement): IDisposable | null {
		this.setAriaLabelAttributes(element);
		dom.reset(element, dom.$('span.chat-model-label', undefined, this.currentLanguageModel.metadata.name), ...renderLabelWithIcons(`$(chevron-down)`));
		return null;
	}

	override render(container: HTMLElement): void {
		super.render(container);
		container.classList.add('chat-modelPicker-item');
	}
}

const chatInputEditorContainerSelector = '.interactive-input-editor';
setupSimpleEditorSelectionStyling(chatInputEditorContainerSelector);

<<<<<<< HEAD
interface IModePickerDelegate {
	onDidChangeMode: Event<void>;
	getMode(): ChatMode;
}

class ToggleAgentActionViewItem extends DropdownMenuActionViewItemWithKeybinding {
=======
class ToggleChatModeActionViewItem extends DropdownMenuActionViewItemWithKeybinding {
>>>>>>> 4ad349f0
	constructor(
		action: MenuItemAction,
		private readonly delegate: IModePickerDelegate,
		@IContextMenuService contextMenuService: IContextMenuService,
		@IKeybindingService keybindingService: IKeybindingService,
		@IContextKeyService contextKeyService: IContextKeyService,
		@IChatService chatService: IChatService,
		@IChatAgentService private readonly chatAgentService: IChatAgentService,
	) {
		const makeAction = (mode: ChatMode): IAction => ({
			...action,
			id: mode,
			label: this.modeToString(mode),
			class: undefined,
			enabled: true,
<<<<<<< HEAD
			checked: delegate.getMode() === mode,
			run: async () => {
				const result = await action.run({ agentMode: mode === ChatMode.Agent } satisfies IToggleAgentModeArgs);
=======
			checked: chatAgentService.currentChatMode === mode,
			run: async () => {
				const result = await action.run({ mode } satisfies IToggleChatModeArgs);
>>>>>>> 4ad349f0
				this.renderLabel(this.element!);
				return result;
			}
		});
<<<<<<< HEAD

		const actionProvider: IActionProvider = {
			getActions: () => {
				const agentStateActions = [
					makeAction(ChatMode.Agent),
					makeAction(ChatMode.Edit),
				];
				return agentStateActions;
			}
		};

		super(action, actionProvider, contextMenuService, undefined, keybindingService, contextKeyService);

		this._register(delegate.onDidChangeMode(() => this.renderLabel(this.element!)));
=======

		const actionProvider: IActionProvider = {
			getActions: () => {
				const agentStateActions = [
					makeAction(ChatMode.Agent),
					makeAction(ChatMode.Edit),
				];
				if (chatService.unifiedViewEnabled) {
					agentStateActions.unshift(makeAction(ChatMode.Chat));
				}

				return agentStateActions;
			}
		};

		super(action, actionProvider, contextMenuService, undefined, keybindingService, contextKeyService);
>>>>>>> 4ad349f0
	}

	private modeToString(mode: ChatMode) {
		switch (mode) {
			case ChatMode.Agent:
				return localize('chat.agentMode', "Agent");
			case ChatMode.Edit:
				return localize('chat.normalMode', "Edit");
			case ChatMode.Chat:
				return localize('chat.chatMode', "Chat");
		}
	}

	protected override renderLabel(element: HTMLElement): IDisposable | null {
		// Can't call super.renderLabel because it has a hack of forcing the 'codicon' class
		this.setAriaLabelAttributes(element);

<<<<<<< HEAD
		const state = this.delegate.getMode();
		dom.reset(element, dom.$('span.chat-model-label', undefined, this.modeToString(state)), ...renderLabelWithIcons(`$(chevron-down)`));
=======
		const state = this.modeToString(this.chatAgentService.currentChatMode);
		dom.reset(element, dom.$('span.chat-model-label', undefined, state), ...renderLabelWithIcons(`$(chevron-down)`));
>>>>>>> 4ad349f0
		return null;
	}

	override render(container: HTMLElement): void {
		super.render(container);
		container.classList.add('chat-modelPicker-item');
	}
}

class AddFilesButton extends ActionViewItem {
	constructor(context: unknown, action: IAction, options: IActionViewItemOptions) {
		super(context, action, options);
	}

	override render(container: HTMLElement): void {
		super.render(container);
		container.classList.add('chat-attached-context-attachment', 'chat-add-files');
	}
}<|MERGE_RESOLUTION|>--- conflicted
+++ resolved
@@ -78,11 +78,7 @@
 import { ChatInputHistoryMaxEntries, IChatHistoryEntry, IChatInputState, IChatWidgetHistoryService } from '../common/chatWidgetHistoryService.js';
 import { ChatMode } from '../common/constants.js';
 import { ILanguageModelChatMetadataAndIdentifier, ILanguageModelsService } from '../common/languageModels.js';
-<<<<<<< HEAD
-import { CancelAction, ChatSubmitAction, ChatSubmitSecondaryAgentAction, ChatSwitchToNextModelActionId, IChatExecuteActionContext, IToggleAgentModeArgs, ToggleAgentModeActionId } from './actions/chatExecuteActions.js';
-=======
 import { CancelAction, ChatSubmitAction, ChatSubmitSecondaryAgentAction, ChatSwitchToNextModelActionId, IChatExecuteActionContext, IToggleChatModeArgs, ToggleAgentModeActionId } from './actions/chatExecuteActions.js';
->>>>>>> 4ad349f0
 import { ImplicitContextAttachmentWidget } from './attachments/implicitContextAttachment.js';
 import { PromptAttachmentsCollectionWidget } from './attachments/promptAttachments/promptAttachmentsCollectionWidget.js';
 import { IChatWidget } from './chat.js';
@@ -936,15 +932,11 @@
 						return this.instantiationService.createInstance(ModelPickerActionViewItem, action, this._currentLanguageModel, itemDelegate);
 					}
 				} else if (action.id === ToggleAgentModeActionId && action instanceof MenuItemAction) {
-<<<<<<< HEAD
 					const delegate: IModePickerDelegate = {
 						getMode: () => this._currentMode,
 						onDidChangeMode: this._onDidChangeCurrentChatMode.event
 					};
-					return this.instantiationService.createInstance(ToggleAgentActionViewItem, action, delegate);
-=======
-					return this.instantiationService.createInstance(ToggleChatModeActionViewItem, action);
->>>>>>> 4ad349f0
+					return this.instantiationService.createInstance(ToggleChatModeActionViewItem, action, delegate);
 				}
 
 				return undefined;
@@ -1504,16 +1496,12 @@
 const chatInputEditorContainerSelector = '.interactive-input-editor';
 setupSimpleEditorSelectionStyling(chatInputEditorContainerSelector);
 
-<<<<<<< HEAD
 interface IModePickerDelegate {
 	onDidChangeMode: Event<void>;
 	getMode(): ChatMode;
 }
 
-class ToggleAgentActionViewItem extends DropdownMenuActionViewItemWithKeybinding {
-=======
 class ToggleChatModeActionViewItem extends DropdownMenuActionViewItemWithKeybinding {
->>>>>>> 4ad349f0
 	constructor(
 		action: MenuItemAction,
 		private readonly delegate: IModePickerDelegate,
@@ -1521,7 +1509,6 @@
 		@IKeybindingService keybindingService: IKeybindingService,
 		@IContextKeyService contextKeyService: IContextKeyService,
 		@IChatService chatService: IChatService,
-		@IChatAgentService private readonly chatAgentService: IChatAgentService,
 	) {
 		const makeAction = (mode: ChatMode): IAction => ({
 			...action,
@@ -1529,35 +1516,13 @@
 			label: this.modeToString(mode),
 			class: undefined,
 			enabled: true,
-<<<<<<< HEAD
 			checked: delegate.getMode() === mode,
 			run: async () => {
-				const result = await action.run({ agentMode: mode === ChatMode.Agent } satisfies IToggleAgentModeArgs);
-=======
-			checked: chatAgentService.currentChatMode === mode,
-			run: async () => {
 				const result = await action.run({ mode } satisfies IToggleChatModeArgs);
->>>>>>> 4ad349f0
 				this.renderLabel(this.element!);
 				return result;
 			}
 		});
-<<<<<<< HEAD
-
-		const actionProvider: IActionProvider = {
-			getActions: () => {
-				const agentStateActions = [
-					makeAction(ChatMode.Agent),
-					makeAction(ChatMode.Edit),
-				];
-				return agentStateActions;
-			}
-		};
-
-		super(action, actionProvider, contextMenuService, undefined, keybindingService, contextKeyService);
-
-		this._register(delegate.onDidChangeMode(() => this.renderLabel(this.element!)));
-=======
 
 		const actionProvider: IActionProvider = {
 			getActions: () => {
@@ -1574,7 +1539,6 @@
 		};
 
 		super(action, actionProvider, contextMenuService, undefined, keybindingService, contextKeyService);
->>>>>>> 4ad349f0
 	}
 
 	private modeToString(mode: ChatMode) {
@@ -1592,13 +1556,8 @@
 		// Can't call super.renderLabel because it has a hack of forcing the 'codicon' class
 		this.setAriaLabelAttributes(element);
 
-<<<<<<< HEAD
-		const state = this.delegate.getMode();
-		dom.reset(element, dom.$('span.chat-model-label', undefined, this.modeToString(state)), ...renderLabelWithIcons(`$(chevron-down)`));
-=======
-		const state = this.modeToString(this.chatAgentService.currentChatMode);
+		const state = this.modeToString(this.delegate.getMode());
 		dom.reset(element, dom.$('span.chat-model-label', undefined, state), ...renderLabelWithIcons(`$(chevron-down)`));
->>>>>>> 4ad349f0
 		return null;
 	}
 
