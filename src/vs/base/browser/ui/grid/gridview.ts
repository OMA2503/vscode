--- conflicted
+++ resolved
@@ -7,13 +7,8 @@
 
 import 'vs/css!./gridview';
 import { Event, anyEvent, Emitter, mapEvent, Relay } from 'vs/base/common/event';
-<<<<<<< HEAD
 import { Orientation, Sash } from 'vs/base/browser/ui/sash/sash';
-import { SplitView, IView as ISplitView, Sizing } from 'vs/base/browser/ui/splitview/splitview';
-=======
-import { Orientation } from 'vs/base/browser/ui/sash/sash';
 import { SplitView, IView as ISplitView, Sizing, ISplitViewStyles } from 'vs/base/browser/ui/splitview/splitview';
->>>>>>> eb6a5828
 import { empty as EmptyDisposable, IDisposable } from 'vs/base/common/lifecycle';
 import { $, append } from 'vs/base/browser/dom';
 import { tail2 as tail } from 'vs/base/common/arrays';
@@ -160,11 +155,7 @@
 		this.children = [];
 
 		this.element = $('.monaco-grid-branch-node');
-<<<<<<< HEAD
-		this.splitview = new SplitView(this.element, { orientation });
-=======
-		this.splitview = new SplitView(this.element, { orientation: this.orientation, styles });
->>>>>>> eb6a5828
+		this.splitview = new SplitView(this.element, { orientation, styles });
 		this.splitview.layout(size);
 
 		const onDidSashReset = mapEvent(this.splitview.onDidSashReset, i => [i]);
