--- conflicted
+++ resolved
@@ -3,17 +3,12 @@
  *  Licensed under the MIT License. See License.txt in the project root for license information.
  *--------------------------------------------------------------------------------------------*/
 
-<<<<<<< HEAD
+//@ts-check
 'use strict';
 
 // ESM-uncomment-begin
 // const module = { exports: {} };
 // ESM-uncomment-end
-
-=======
->>>>>>> af5cf640
-//@ts-check
-'use strict';
 
 (function () {
 
